--- conflicted
+++ resolved
@@ -2433,16 +2433,6 @@
         // The samples could theoretically be in any encoding if there's an encd
         // atom following, but in practice are only utf-8 or utf-16, distinguished
         // instead by the presence of a BOM
-<<<<<<< HEAD
-        ch = avio_rb16(sc->pb);
-        if (ch == 0xfeff)
-            avio_get_str16be(sc->pb, len, title, title_len);
-        else if (ch == 0xfffe)
-            avio_get_str16le(sc->pb, len, title, title_len);
-        else {
-            AV_WB16(title, ch);
-            get_strz(sc->pb, title + 2, len - 1);
-=======
         if (!len) {
             title[0] = 0;
         } else {
@@ -2456,9 +2446,8 @@
                 if (len == 1 || len == 2)
                     title[len] = 0;
                 else
-                    avio_get_str(sc->pb, len - 2, title + 2, title_len - 2);
+                    get_strz(sc->pb, title + 2, len - 1);
             }
->>>>>>> 05c8f119
         }
 
         ff_new_chapter(s, i, st->time_base, sample->timestamp, end, title);
