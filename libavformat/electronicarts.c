--- conflicted
+++ resolved
@@ -499,14 +499,14 @@
     if (!st)
         return AVERROR(ENOMEM);
     video->stream_index = st->index;
-    st->codec->codec_type  = AVMEDIA_TYPE_VIDEO;
-    st->codec->codec_id    = video->codec;
+    st->codecpar->codec_type  = AVMEDIA_TYPE_VIDEO;
+    st->codecpar->codec_id    = video->codec;
     // parsing is necessary to make FFmpeg generate correct timestamps
-    if (st->codec->codec_id == AV_CODEC_ID_MPEG2VIDEO)
+    if (st->codecpar->codec_id == AV_CODEC_ID_MPEG2VIDEO)
         st->need_parsing = AVSTREAM_PARSE_HEADERS;
-    st->codec->codec_tag   = 0; /* no fourcc */
-    st->codec->width       = video->width;
-    st->codec->height      = video->height;
+    st->codecpar->codec_tag   = 0; /* no fourcc */
+    st->codecpar->width       = video->width;
+    st->codecpar->height      = video->height;
     st->duration           = st->nb_frames = video->nb_frames;
     if (video->time_base.num)
         avpriv_set_pts_info(st, 64, video->time_base.num, video->time_base.den);
@@ -523,26 +523,8 @@
     if (process_ea_header(s)<=0)
         return AVERROR(EIO);
 
-<<<<<<< HEAD
     if (init_video_stream(s, &ea->video) || init_video_stream(s, &ea->alpha))
         return AVERROR(ENOMEM);
-=======
-    if (ea->video_codec) {
-        /* initialize the video decoder stream */
-        st = avformat_new_stream(s, NULL);
-        if (!st)
-            return AVERROR(ENOMEM);
-        ea->video_stream_index = st->index;
-        st->codecpar->codec_type  = AVMEDIA_TYPE_VIDEO;
-        st->codecpar->codec_id    = ea->video_codec;
-        st->codecpar->codec_tag   = 0; /* no fourcc */
-        st->codecpar->width       = ea->width;
-        st->codecpar->height      = ea->height;
-        avpriv_set_pts_info(st, 33, ea->time_base.num, ea->time_base.den);
-        st->avg_frame_rate     = (AVRational) { ea->time_base.den,
-                                                ea->time_base.num };
-    }
->>>>>>> 9200514a
 
     if (ea->audio_codec) {
         if (ea->num_channels <= 0 || ea->num_channels > 2) {
