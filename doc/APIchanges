Never assume the API of libav* to be stable unless at least 1 month has passed
since the last major version increase.

The last version increases were:
libavcodec:  2011-04-18
libavdevice: 2011-04-18
libavfilter: 2011-04-18
libavformat: 2011-04-18
libpostproc: 2011-04-18
libswscale:  2011-04-18
libavutil:   2011-04-18


API changes, most recent first:

<<<<<<< HEAD
2011-06-10 - c381960 - lavfi 2.15.0 - avfilter_get_audio_buffer_ref_from_arrays
  Add avfilter_get_audio_buffer_ref_from_arrays() to avfilter.h.

2011-06-09 - d9f80ea - lavu 51.8.0 - AVMetadata
=======
2011-06-xx - xxxxxxx - lavu 51.6.0 - opt.h
  Add av_opt_flag_is_set().

2011-06-xx - xxxxxxx - lavu 51.5.0 - AVMetadata
>>>>>>> 19d824e4
  Move AVMetadata from lavf to lavu and rename it to
  AVDictionary -- new installed header dict.h.
  All av_metadata_* functions renamed to av_dict_*.

2011-06-07 - a6703fa - lavu 51.8.0 - av_get_bytes_per_sample()
  Add av_get_bytes_per_sample() in libavutil/samplefmt.h.
  Deprecate av_get_bits_per_sample_fmt().

2011-06-xx - b39b062 - lavu 51.8.0 - opt.h
  Add av_opt_free convenience function.

2011-06-06 - 95a0242 - lavfi 2.14.0 - AVFilterBufferRefAudioProps
  Remove AVFilterBufferRefAudioProps.size, and use nb_samples in
  avfilter_get_audio_buffer() and avfilter_default_get_audio_buffer() in
  place of size.

2011-06-06 - 0bc2cca - lavu 51.6.0 - av_samples_alloc()
  Switch nb_channels and nb_samples parameters order in
  av_samples_alloc().

2011-06-06 - e1c7414 - lavu 51.5.0 - av_samples_*
  Change the data layout created by av_samples_fill_arrays() and
  av_samples_alloc().

2011-06-06 - 27bcf55 - lavfi 2.13.0 - vsrc_buffer.h
  Make av_vsrc_buffer_add_video_buffer_ref() accepts an additional
  flags parameter in input.

2011-06-03 - e977ca2 - lavfi 2.12.0 - avfilter_link_free()
  Add avfilter_link_free() function.

2011-06-02 - 5ad38d9 - lavu 51.4.0 - av_force_cpu_flags()
  Add av_cpu_flags() in libavutil/cpu.h.

2011-05-28 - e71f260 - lavu 51.3.0 - pixdesc.h
  Add av_get_pix_fmt_name() in libavutil/pixdesc.h, and deprecate
  avcodec_get_pix_fmt_name() in libavcodec/avcodec.h in its favor.

2011-05-25 - 30315a8 - lavf 53.3.0 - avformat.h
  Add fps_probe_size to AVFormatContext.

2011-05-22 - 5ecdfd0 - lavf 53.2.0 - avformat.h
  Introduce avformat_alloc_output_context2() and deprecate
  avformat_alloc_output_context().

2011-05-22 - 83db719 - lavfi 2.10.0 - vsrc_buffer.h
  Make libavfilter/vsrc_buffer.h public.

2011-05-19 - c000a9f - lavfi 2.8.0 - avcodec.h
  Add av_vsrc_buffer_add_frame() to libavfilter/avcodec.h.

2011-05-14 - 9fdf772 - lavfi 2.6.0 - avcodec.h
  Add avfilter_get_video_buffer_ref_from_frame() to libavfilter/avcodec.h.

2011-05-18 - 64150ff - lavc 53.7.0 - AVCodecContext.request_sample_fmt
  Add request_sample_fmt field to AVCodecContext.

2011-05-10 - 188dea1 - lavc 53.6.0 - avcodec.h
  Deprecate AVLPCType and the following fields in
  AVCodecContext: lpc_coeff_precision, prediction_order_method,
  min_partition_order, max_partition_order, lpc_type, lpc_passes.
  Corresponding FLAC encoder options should be used instead.

2011-05-07 - 9fdf772 - lavfi 2.5.0 - avcodec.h
  Add libavfilter/avcodec.h header and avfilter_copy_frame_props()
  function.

2011-05-07 - 18ded93 - lavc 53.5.0 - AVFrame
  Add format field to AVFrame.

2011-05-07 - 22333a6 - lavc 53.4.0 - AVFrame
  Add width and height fields to AVFrame.

2011-05-01 - 35fe66a - lavfi 2.4.0 - avfilter.h
  Rename AVFilterBufferRefVideoProps.pixel_aspect to
  sample_aspect_ratio.

2011-05-01 - 77e9dee - lavc 53.3.0 - AVFrame
  Add a sample_aspect_ratio field to AVFrame.

2011-05-01 - 1ba5727 - lavc 53.2.0 - AVFrame
  Add a pkt_pos field to AVFrame.

2011-04-29 - 35ceaa7 - lavu 51.2.0 - mem.h
  Add av_dynarray_add function for adding
  an element to a dynamic array.

2011-04-26 - bebe72f - lavu 51.1.0 - avutil.h
  Add AVPictureType enum and av_get_picture_type_char(), deprecate
  FF_*_TYPE defines and av_get_pict_type_char() defined in
  libavcodec/avcodec.h.

2011-04-26 - 10d3940 - lavfi 2.3.0 - avfilter.h
  Add pict_type and key_frame fields to AVFilterBufferRefVideo.

2011-04-26 - 7a11c82 - lavfi 2.2.0 - vsrc_buffer
  Add sample_aspect_ratio fields to vsrc_buffer arguments

2011-04-21 - 94f7451 - lavc 53.1.0 - avcodec.h
  Add CODEC_CAP_SLICE_THREADS for codecs supporting sliced threading.

2011-04-15 - lavc 52.120.0 - avcodec.h
  AVPacket structure got additional members for passing side information:
    4de339e introduce side information for AVPacket
    2d8591c make containers pass palette change in AVPacket

2011-04-12 - lavf 52.107.0 - avio.h
  Avio cleanup, part II - deprecate the entire URLContext API:
    175389c add avio_check as a replacement for url_exist
    ff1ec0c add avio_pause and avio_seek_time as replacements
            for _av_url_read_fseek/fpause
    cdc6a87 deprecate av_protocol_next(), avio_enum_protocols
            should be used instead.
    80c6e23 rename url_set_interrupt_cb->avio_set_interrupt_cb.
    f87b1b3 rename open flags: URL_* -> AVIO_*
    f8270bb add avio_enum_protocols.
    5593f03 deprecate URLProtocol.
    c486dad deprecate URLContext.
    026e175 deprecate the typedef for URLInterruptCB
    8e76a19 deprecate av_register_protocol2.
    b840484 deprecate URL_PROTOCOL_FLAG_NESTED_SCHEME
    1305d93 deprecate av_url_read_seek
    fa104e1 deprecate av_url_read_pause
    727c7aa deprecate url_get_filename().
    5958df3 deprecate url_max_packet_size().
    1869ea0 deprecate url_get_file_handle().
    32a97d4 deprecate url_filesize().
    e52a914 deprecate url_close().
    58a48c6 deprecate url_seek().
    925e908 deprecate url_write().
    dce3756 deprecate url_read_complete().
    bc371ac deprecate url_read().
    0589da0 deprecate url_open().
    62eaaea deprecate url_connect.
    5652bb9 deprecate url_alloc.
    333e894 deprecate url_open_protocol
    e230705 deprecate url_poll and URLPollEntry

2011-04-08 - lavf 52.106.0 - avformat.h
  Minor avformat.h cleanup:
    a9bf9d8 deprecate av_guess_image2_codec
    c3675df rename avf_sdp_create->av_sdp_create

2011-04-03 - lavf 52.105.0 - avio.h
  Large-scale renaming/deprecating of AVIOContext-related functions:
    724f6a0 deprecate url_fdopen
    403ee83 deprecate url_open_dyn_packet_buf
    6dc7d80 rename url_close_dyn_buf       -> avio_close_dyn_buf
    b92c545 rename url_open_dyn_buf        -> avio_open_dyn_buf
    8978fed introduce an AVIOContext.seekable field as a replacement for
            AVIOContext.is_streamed and url_is_streamed()
    b64030f deprecate get_checksum()
    4c4427a deprecate init_checksum()
    4ec153b deprecate udp_set_remote_url/get_local_port
    933e90a deprecate av_url_read_fseek/fpause
    8d9769a deprecate url_fileno
    b7f2fdd rename put_flush_packet -> avio_flush
    35f1023 deprecate url_close_buf
    83fddae deprecate url_open_buf
    d9d86e0 rename url_fprintf -> avio_printf
    59f65d9 deprecate url_setbufsize
    3e68b3b deprecate url_ferror
    66e5b1d deprecate url_feof
    e8bb2e2 deprecate url_fget_max_packet_size
    76aa876 rename url_fsize -> avio_size
    e519753 deprecate url_fgetc
    655e45e deprecate url_fgets
    a2704c9 rename url_ftell -> avio_tell
    e16ead0 deprecate get_strz() in favor of avio_get_str
    0300db8,2af07d3 rename url_fskip -> avio_skip
    6b4aa5d rename url_fseek -> avio_seek
    61840b4 deprecate put_tag
    22a3212 rename url_fopen/fclose -> avio_open/close.
    0ac8e2b deprecate put_nbyte
    77eb550 rename put_byte          -> avio_w8
                   put_[b/l]e<type>  -> avio_w[b/l]<type>
                   put_buffer        -> avio_write
    b7effd4 rename get_byte          -> avio_r8,
                   get_[b/l]e<type>  -> avio_r[b/l]<type>
                   get_buffer        -> avio_read
    b3db9ce deprecate get_partial_buffer
    8d9ac96 rename av_alloc_put_byte -> avio_alloc_context

2011-03-25 - 34b47d7 - lavc 52.115.0 - AVCodecContext.audio_service_type
  Add audio_service_type field to AVCodecContext.

2011-03-17 - e309fdc - lavu 50.40.0 - pixfmt.h
  Add PIX_FMT_BGR48LE and PIX_FMT_BGR48BE pixel formats

2011-03-02 - 863c471 - lavf  52.103.0 - av_pkt_dump2, av_pkt_dump_log2
  Add new functions av_pkt_dump2, av_pkt_dump_log2 that uses the
  source stream timebase for outputting timestamps. Deprecate
  av_pkt_dump and av_pkt_dump_log.

2011-02-20 - e731b8d - lavf  52.102.0 - avio.h
  * e731b8d - rename init_put_byte() to ffio_init_context(), deprecating the
              original, and move it to a private header so it is no longer
              part of our public API. Instead, use av_alloc_put_byte().
  * ae628ec - rename ByteIOContext to AVIOContext.

2011-02-16 - 09d171b - lavf  52.101.0 - avformat.h
                       lavu  52.39.0  - parseutils.h
  * 610219a - Add av_ prefix to dump_format().
  * f6c7375 - Replace parse_date() in lavf with av_parse_time() in lavu.
  * ab0287f - Move find_info_tag from lavf to lavu and add av_prefix to it.

2011-02-15 - lavu 52.38.0 - merge libavcore
  libavcore is merged back completely into libavutil

2011-02-10 - 55bad0c - lavc 52.113.0 - vbv_delay
  Add vbv_delay field to AVCodecContext

2011-02-14 - 24a83bd - lavf 52.100.0 - AV_DISPOSITION_CLEAN_EFFECTS
  Add AV_DISPOSITION_CLEAN_EFFECTS disposition flag.

2011-02-14 - 910b5b8 - lavfi 1.76.0 - AVFilterLink sample_aspect_ratio
  Add sample_aspect_ratio field to AVFilterLink.

2011-02-10 - 12c14cd - lavf 52.99.0 - AVStream.disposition
  Add AV_DISPOSITION_HEARING_IMPAIRED and AV_DISPOSITION_VISUAL_IMPAIRED.

2011-02-09 - 5592734 - lavc 52.112.0 - avcodec_thread_init()
  Deprecate avcodec_thread_init()/avcodec_thread_free() use; instead
  set thread_count before calling avcodec_open.

2011-02-09 - 778b08a - lavc 52.111.0 - threading API
  Add CODEC_CAP_FRAME_THREADS with new restrictions on get_buffer()/
  release_buffer()/draw_horiz_band() callbacks for appropriate codecs.
  Add thread_type and active_thread_type fields to AVCodecContext.

2011-02-08 - 3940caa - lavf 52.98.0 - av_probe_input_buffer
  Add av_probe_input_buffer() to avformat.h for probing format from a
  ByteIOContext.

2011-02-06 - fe174fc - lavf 52.97.0 - avio.h
  Add flag for non-blocking protocols: URL_FLAG_NONBLOCK

2011-02-04 - f124b08 - lavf 52.96.0 - avformat_free_context()
  Add avformat_free_context() in avformat.h.

2011-02-03 - f5b82f4 - lavc 52.109.0 - add CODEC_ID_PRORES
  Add CODEC_ID_PRORES to avcodec.h.

2011-02-03 - fe9a3fb - lavc 52.109.0 - H.264 profile defines
  Add defines for H.264 * Constrained Baseline and Intra profiles

2011-02-02 - lavf 52.95.0
  * 50196a9 - add a new installed header version.h.
  * 4efd5cf, dccbd97, 93b78d1 - add several variants of public
    avio_{put,get}_str* functions.  Deprecate corresponding semi-public
    {put,get}_str*.

2011-02-02 - dfd2a00 - lavu 50.37.0 - log.h
  Make av_dlog public.

2011-01-31 - 7b3ea55 - lavfi 1.76.0 - vsrc_buffer
  Add sample_aspect_ratio fields to vsrc_buffer arguments

2011-01-31 - 910b5b8 - lavfi 1.75.0 - AVFilterLink sample_aspect_ratio
  Add sample_aspect_ratio field to AVFilterLink.

2011-01-15 - r26374 - lavfi 1.74.0 - AVFilterBufferRefAudioProps
  Rename AVFilterBufferRefAudioProps.samples_nb to nb_samples.

2011-01-14 - r26330 - lavf 52.93.0 - av_metadata_copy()
  Add av_metadata_copy() in avformat.h.

2011-01-07 - r26262 - lavc 52.107.0 - deprecate reordered_opaque
  Deprecate reordered_opaque in favor of pkt_pts/dts.

2011-01-07 - r26261 - lavc 52.106.0 - pkt_dts
  Add pkt_dts to AVFrame, this will in the future allow multithreading decoders
  to not mess up dts.

2011-01-07 - r26260 - lavc 52.105.0 - pkt_pts
  Add pkt_pts to AVFrame.

2011-01-07 - r26259 - lavc 52.104.0 - av_get_profile_name()
  Add av_get_profile_name to libavcodec/avcodec.h.

2010-12-27 - r26108 - lavfi 1.71.0 - AV_PERM_NEG_LINESIZES
  Add AV_PERM_NEG_LINESIZES in avfilter.h.

2010-12-27 - r26104 - lavf 52.91.0 - av_find_best_stream()
  Add av_find_best_stream to libavformat/avformat.h.

2010-12-27 - r26103 - lavf 52.90.0
  Add AVFMT_NOSTREAMS flag for formats with no streams,
  like e.g. text metadata.

2010-12-22 - r26073 - lavu 50.36.0 - file.h
  Add functions av_file_map() and av_file_unmap() in file.h.

2010-12-19 - r26056 - lavu 50.35.0 - error.h
  Add "not found" error codes:
  AVERROR_DEMUXER_NOT_FOUND
  AVERROR_MUXER_NOT_FOUND
  AVERROR_DECODER_NOT_FOUND
  AVERROR_ENCODER_NOT_FOUND
  AVERROR_PROTOCOL_NOT_FOUND
  AVERROR_FILTER_NOT_FOUND
  AVERROR_BSF_NOT_FOUND
  AVERROR_STREAM_NOT_FOUND

2010-12-09 - r25923 - lavcore 0.16.0 - avcore.h
  Move AV_NOPTS_VALUE, AV_TIME_BASE, AV_TIME_BASE_Q symbols from
  avcodec.h to avcore.h.

2010-12-04 - r25886 - lavc 52.98.0 - CODEC_CAP_NEG_LINESIZES
  Add CODEC_CAP_NEG_LINESIZES codec capability flag in avcodec.h.

2010-12-04 - r25879 - lavu 50.34.0 - av_get_pix_fmt_string()
  Deprecate avcodec_pix_fmt_string() in favor of
  pixdesc.h/av_get_pix_fmt_string().

2010-12-04 - r25878 - lavcore 0.15.0 - av_image_alloc()
  Add av_image_alloc() to libavcore/imgutils.h.

2010-12-02 - r25862 - lavfi 1.67.0 - avfilter_graph_create_filter()
  Add function avfilter_graph_create_filter() in avfiltergraph.h.

2010-11-25 - r25826 - lavfi 1.65.0 - avfilter_get_video_buffer_ref_from_arrays()
  Add function avfilter_get_video_buffer_ref_from_arrays() in
  avfilter.h.

2010-11-21 - r25787 - lavcore 0.14.0 - audioconvert.h
  Add a public audio channel API in audioconvert.h, and deprecate the
  corresponding functions in libavcodec:
  avcodec_get_channel_name()
  avcodec_get_channel_layout()
  avcodec_get_channel_layout_string()
  avcodec_channel_layout_num_channels()
  and the CH_* macros defined in libavcodec/avcodec.h.

2010-11-21 - r25777 - lavf 52.85.0 - avformat.h
  Add av_append_packet().

2010-11-21 - r25776 - lavc 52.97.0 - avcodec.h
  Add av_grow_packet().

2010-11-17 - r25761 - lavcore 0.13.0 - parseutils.h
  Add av_parse_color() declared in libavcore/parseutils.h.

2010-11-13 - r25745 - lavc 52.95.0 - AVCodecContext
  Add AVCodecContext.subtitle_header and AVCodecContext.subtitle_header_size
  fields.

2010-11-13 - r25740 - lavfi 1.62.0 - avfiltergraph.h
  Make avfiltergraph.h public.

2010-11-13 - r25737 - lavfi 1.61.0 - avfiltergraph.h
  Remove declarations from avfiltergraph.h for the functions:
  avfilter_graph_check_validity()
  avfilter_graph_config_links()
  avfilter_graph_config_formats()
  which are now internal.
  Use avfilter_graph_config() instead.

2010-11-08 - r25708 - lavu 50.33.0 - eval.h
  Deprecate functions:
  av_parse_and_eval_expr(),
  av_parse_expr(),
  av_eval_expr(),
  av_free_expr(),
  in favor of the functions:
  av_expr_parse_and_eval(),
  av_expr_parse(),
  av_expr_eval(),
  av_expr_free().

2010-11-08 - r25707 - lavfi 1.59.0 - avfilter_free()
  Rename avfilter_destroy() to avfilter_free().
  This change breaks libavfilter API/ABI.

2010-11-07 - r25705 - lavfi 1.58.0 - avfiltergraph.h
  Remove graphparser.h header, move AVFilterInOut and
  avfilter_graph_parse() declarations to libavfilter/avfiltergraph.h.

2010-11-07 - r25700 - lavfi 1.57.0 - AVFilterInOut
  Rename field AVFilterInOut.filter to AVFilterInOut.filter_ctx.
  This change breaks libavfilter API.

2010-11-04 - r25674 - lavfi 1.56.0 - avfilter_graph_free()
  Rename avfilter_graph_destroy() to avfilter_graph_free().
  This change breaks libavfilter API/ABI.

2010-11-04 - r25673 - lavfi 1.55.0 - avfilter_graph_alloc()
  Add avfilter_graph_alloc() to libavfilter/avfiltergraph.h.

2010-11-02 - r25654 - lavcore 0.12.0 - av_get_bits_per_sample_fmt()
  Add av_get_bits_per_sample_fmt() to libavcore/samplefmt.h and
  deprecate av_get_bits_per_sample_format().

2010-11-02 - r25653 - lavcore 0.11.0 - samplefmt.h
  Add sample format functions in libavcore/samplefmt.h:
  av_get_sample_fmt_name(),
  av_get_sample_fmt(),
  av_get_sample_fmt_string(),
  and deprecate the corresponding libavcodec/audioconvert.h functions:
  avcodec_get_sample_fmt_name(),
  avcodec_get_sample_fmt(),
  avcodec_sample_fmt_string().

2010-11-02 - r25652 - lavcore 0.10.0 - samplefmt.h
  Define enum AVSampleFormat in libavcore/samplefmt.h, deprecate enum
  SampleFormat.

2010-10-16 - r25502 - lavfi 1.52.0 - avfilter_graph_config()
  Add the function avfilter_graph_config() in avfiltergraph.h.

2010-10-15 - r25493 - lavf 52.83.0 - metadata API
  Change demuxers to export metadata in generic format and
  muxers to accept generic format. Deprecate the public
  conversion API.

2010-10-10 - r25441 - lavfi 1.49.0 - AVFilterLink.time_base
  Add time_base field to AVFilterLink.

2010-09-27 - r25236 - lavu 50.31.0 - av_set_options_string()
  Move av_set_options_string() from libavfilter/parseutils.h to
  libavutil/opt.h.

2010-09-27 - r25227 - lavfi 1.47.0 - AVFilterLink
  Make the AVFilterLink fields srcpad and dstpad store the pointers to
  the source and destination pads, rather than their indexes.

2010-09-27 - r25225 - lavu 50.30.0 - av_get_token()
  Move av_get_token() from libavfilter/parseutils.h to
  libavutil/avstring.h.

2010-09-26 - r32368 - lsws 0.12.0 - swscale.h
  Add the functions sws_alloc_context() and sws_init_context().

2010-09-26 - r25210 - lavu 50.29.0 - opt.h
  Move libavcodec/opt.h to libavutil/opt.h.

2010-09-24 - r25174 - lavu 50.28.0 - av_log_set_flags()
  Default of av_log() changed due to many problems to the old no repeat
  detection. Read the docs of AV_LOG_SKIP_REPEATED in log.h before
  enabling it for your app!.

2010-09-24 - r25167 - lavc 52.90.0 - av_opt_show2()
  Deprecate av_opt_show() in favor or av_opt_show2().

2010-09-14 - r25120 - lavu 50.27.0 - av_popcount()
  Add av_popcount() to libavutil/common.h.

2010-09-08 - r25076 - lavu 50.26.0 - av_get_cpu_flags()
  Add av_get_cpu_flags().

2010-09-07 - r25067 - lavcore 0.9.0 - av_image_copy()
  Add av_image_copy().

2010-09-07 - r25064 - lavcore 0.8.0 - av_image_copy_plane()
  Add av_image_copy_plane().

2010-09-07 - r25057 - lavcore 0.7.0 - imgutils.h
  Adopt hierarchical scheme for the imgutils.h function names,
  deprecate the old names.

2010-09-04 - r25040 - lavu 50.25.0 - AV_CPU_FLAG_*
  Deprecate the FF_MM_* flags defined in libavcodec/avcodec.h in favor
  of the AV_CPU_FLAG_* flags defined in libavutil/cpu.h.

2010-08-26 - r24936 - lavc 52.87.0 - avcodec_get_channel_layout()
  Add avcodec_get_channel_layout() in audioconvert.h.

2010-08-20 - r24851 - lavcore 0.6.0 - av_fill_image_max_pixsteps()
  Rename av_fill_image_max_pixstep() to av_fill_image_max_pixsteps().

2010-08-18 - r24827 - lavcore 0.5.0 - av_fill_image_max_pixstep()
  Add av_fill_image_max_pixstep() in imgutils.h.

2010-08-17 - r24814 - lavu 50.24.0 - AV_NE()
  Add the AV_NE macro.

2010-08-17 - r24811 - lavfi 1.36.0 - audio framework
  Implement AVFilterBufferRefAudioProps struct for audio properties,
  get_audio_buffer(), filter_samples() functions and related changes.

2010-08-12 - r24787 - lavcore 0.4.0 - av_get_image_linesize()
  Add av_get_image_linesize() in imgutils.h.

2010-08-11 - r24773 - lavfi 1.34.0 - AVFilterBufferRef
  Resize data and linesize arrays in AVFilterBufferRef to 8.

  This change breaks libavfilter API/ABI.

2010-08-11 - r24768 - lavc 52.85.0 - av_picture_data_copy()
  Add av_picture_data_copy in avcodec.h.

2010-08-11 - r24765 - lavfi 1.33.0 - avfilter_open()
  Change avfilter_open() signature:
  AVFilterContext *avfilter_open(AVFilter *filter, const char *inst_name) ->
  int avfilter_open(AVFilterContext **filter_ctx, AVFilter *filter, const char *inst_name);

  This change breaks libavfilter API/ABI.

2010-08-11 - r24763 - lavfi 1.32.0 - AVFilterBufferRef
  Add a type field to AVFilterBufferRef, and move video specific
  properties to AVFilterBufferRefVideoProps.

  This change breaks libavfilter API/ABI.

2010-08-07 - r24732 - lavfi 1.31.0 - AVFilterLink
  Rename AVFilterLink fields:
  AVFilterLink.srcpic    ->  AVFilterLink.src_buf
  AVFilterLink.cur_pic   ->  AVFilterLink.cur_buf
  AVFilterLink.outpic    ->  AVFilterLink.out_buf

2010-08-07 - r24731 - lavfi 1.30.0
  Rename functions and fields:
  avfilter_(un)ref_pic       -> avfilter_(un)ref_buffer
  avfilter_copy_picref_props -> avfilter_copy_buffer_ref_props
  AVFilterBufferRef.pic      -> AVFilterBufferRef.buffer

2010-08-07 - r24730 - lavfi 1.29.0 - AVFilterBufferRef
  Rename AVFilterPicRef to AVFilterBufferRef.

2010-08-07 - r24728 - lavfi 1.28.0 - AVFilterBuffer
  Move format field from AVFilterBuffer to AVFilterPicRef.

2010-08-06 - r24709 - lavcore 0.3.0 - av_check_image_size()
  Deprecate avcodec_check_dimensions() in favor of the function
  av_check_image_size() defined in libavcore/imgutils.h.

2010-07-30 - r24592 - lavfi 1.27.0 - AVFilterBuffer
  Increase size of the arrays AVFilterBuffer.data and
  AVFilterBuffer.linesize from 4 to 8.

  This change breaks libavfilter ABI.

2010-07-29 - r24583 - lavcore 0.2.0 - imgutils.h
  Add functions av_fill_image_linesizes() and
  av_fill_image_pointers(), declared in libavcore/imgutils.h.

2010-07-27 - r24518 - lavcore 0.1.0 - parseutils.h
  Deprecate av_parse_video_frame_size() and av_parse_video_frame_rate()
  defined in libavcodec in favor of the newly added functions
  av_parse_video_size() and av_parse_video_rate() declared in
  libavcore/parseutils.h.

2010-07-23 - r24439 - lavu 50.23.0 - mathematics.h
  Add the M_PHI constant definition.

2010-07-22 - r24424 - lavfi 1.26.0 - media format generalization
  Add a type field to AVFilterLink.

  Change the field types:
  enum PixelFormat format   -> int format   in AVFilterBuffer
  enum PixelFormat *formats -> int *formats in AVFilterFormats
  enum PixelFormat *format  -> int format   in AVFilterLink

  Change the function signatures:
  AVFilterFormats *avfilter_make_format_list(const enum PixelFormat *pix_fmts); ->
  AVFilterFormats *avfilter_make_format_list(const int *fmts);

  int avfilter_add_colorspace(AVFilterFormats **avff, enum PixelFormat pix_fmt); ->
  int avfilter_add_format    (AVFilterFormats **avff, int fmt);

  AVFilterFormats *avfilter_all_colorspaces(void); ->
  AVFilterFormats *avfilter_all_formats    (enum AVMediaType type);

  This change breaks libavfilter API/ABI.

2010-07-21 - r24393 - lavcore 0.0.0
  Add libavcore.

2010-07-17 - r24291 - lavfi 1.25.0 - AVFilterBuffer
  Remove w and h fields from AVFilterBuffer.

2010-07-17 - r24284 - lavfi 1.24.0 - AVFilterBuffer
  Rename AVFilterPic to AVFilterBuffer.

2010-07-17 - r24278 - lavf 52.74.0 - url_fskip()
  Make url_fskip() return an int error code instead of void.

2010-07-11 - r24199 - lavc 52.83.0
  Add AVCodecContext.lpc_type and AVCodecContext.lpc_passes fields.
  Add AVLPCType enum.
  Deprecate AVCodecContext.use_lpc.

2010-07-11 - r24185 - lavc 52.82.0 - avsubtitle_free()
  Add a function for free the contents of a AVSubtitle generated by
  avcodec_decode_subtitle.

2010-07-11 - r24174 - lavu 50.22.0 - bswap.h and intreadwrite.h
  Make the bswap.h and intreadwrite.h API public.

2010-07-08 - r24101 - lavu 50.21.0 - pixdesc.h
  Rename read/write_line() to av_read/write_image_line().

2010-07-07 - r24091 - lavfi 1.21.0 - avfilter_copy_picref_props()
  Add avfilter_copy_picref_props().

2010-07-03 - r24021 - lavc 52.79.0
  Add FF_COMPLIANCE_UNOFFICIAL and change all instances of
  FF_COMPLIANCE_INOFFICIAL to use FF_COMPLIANCE_UNOFFICIAL.

2010-07-02 - r23985 - lavu 50.20.0 - lfg.h
  Export av_lfg_init(), av_lfg_get(), av_mlfg_get(), and av_bmg_get() through
  lfg.h.

2010-06-28 - r23835 - lavfi 1.20.1 - av_parse_color()
  Extend av_parse_color() syntax, make it accept an alpha value specifier and
  set the alpha value to 255 by default.

2010-06-22 - r23706 - lavf 52.71.0 - URLProtocol.priv_data_size, priv_data_class
  Add priv_data_size and priv_data_class to URLProtocol.

2010-06-22 - r23704 - lavf 52.70.0 - url_alloc(), url_connect()
  Add url_alloc() and url_connect().

2010-06-22 - r23702 - lavf 52.69.0 - av_register_protocol2()
  Add av_register_protocol2(), deprecating av_register_protocol().

2010-06-09 - r23551 - lavu 50.19.0 - av_compare_mod()
  Add av_compare_mod() to libavutil/mathematics.h.

2010-06-05 - r23485 - lavu 50.18.0 - eval API
  Make the eval API public.

2010-06-04 - r23461 - lavu 50.17.0 - AV_BASE64_SIZE
  Add AV_BASE64_SIZE() macro.

2010-06-02 - r23421 - lavc 52.73.0 - av_get_codec_tag_string()
  Add av_get_codec_tag_string().

2010-06-01 - r31301 - lsws 0.11.0 - convertPalette API
  Add sws_convertPalette8ToPacked32() and sws_convertPalette8ToPacked24().

2010-05-26 - r23334 - lavc 52.72.0 - CODEC_CAP_EXPERIMENTAL
  Add CODEC_CAP_EXPERIMENTAL flag.
  NOTE: this was backported to 0.6

2010-05-23 - r23255 - lavu 50.16.0 - av_get_random_seed()
  Add av_get_random_seed().

2010-05-18 - r23161 - lavf 52.63.0 - AVFMT_FLAG_RTP_HINT
  Add AVFMT_FLAG_RTP_HINT as possible value for AVFormatContext.flags.
  NOTE: this was backported to 0.6

2010-05-09 - r23066 - lavfi 1.20.0 - AVFilterPicRef
  Add interlaced and top_field_first fields to AVFilterPicRef.

------------------------------8<-------------------------------------
                   0.6 branch was cut here
----------------------------->8--------------------------------------

2010-05-01 - r23002 - lavf 52.62.0 - probe function
  Add av_probe_input_format2 to API, it allows ignoring probe
  results below given score and returns the actual probe score.

2010-04-01 - r22806 - lavf 52.61.0 - metadata API
  Add a flag for av_metadata_set2() to disable overwriting of
  existing tags.

2010-04-01 - r22753 - lavc 52.66.0
  Add avcodec_get_edge_width().

2010-03-31 - r22750 - lavc 52.65.0
  Add avcodec_copy_context().

2010-03-31 - r22748 - lavf 52.60.0 - av_match_ext()
  Make av_match_ext() public.

2010-03-31 - r22736 - lavu 50.14.0 - AVMediaType
  Move AVMediaType enum from libavcodec to libavutil.

2010-03-31 - r22735 - lavc 52.64.0 - AVMediaType
  Define AVMediaType enum, and use it instead of enum CodecType, which
  is deprecated and will be dropped at the next major bump.

2010-03-25 - r22684 - lavu 50.13.0 - av_strerror()
  Implement av_strerror().

2010-03-23 - r22649 - lavc 52.60.0 - av_dct_init()
  Support DCT-I and DST-I.

2010-03-15 - r22540 - lavf 52.56.0 - AVFormatContext.start_time_realtime
  Add AVFormatContext.start_time_realtime field.

2010-03-13 - r22506 - lavfi 1.18.0 - AVFilterPicRef.pos
  Add AVFilterPicRef.pos field.

2010-03-13 - r22501 - lavu 50.12.0 - error.h
  Move error code definitions from libavcodec/avcodec.h to
  the new public header libavutil/error.h.

2010-03-07 - r22291 - lavc 52.56.0 - avfft.h
  Add public FFT interface.

2010-03-06 - r22251 - lavu 50.11.0 - av_stristr()
  Add av_stristr().

2010-03-03 - r22174 - lavu 50.10.0 - av_tree_enumerate()
  Add av_tree_enumerate().

2010-02-07 - r21673 - lavu 50.9.0 - av_compare_ts()
  Add av_compare_ts().

2010-02-05 - r30513 - lsws 0.10.0 - sws_getCoefficients()
  Add sws_getCoefficients().

2010-02-01 - r21587 - lavf 52.50.0 - metadata API
  Add a list of generic tag names, change 'author' -> 'artist',
  'year' -> 'date'.

2010-01-30 - r21545 - lavu 50.8.0 - av_get_pix_fmt()
  Add av_get_pix_fmt().

2010-01-21 - r30381 - lsws 0.9.0 - sws_scale()
  Change constness attributes of sws_scale() parameters.

2010-01-10 - r21121 - lavfi 1.15.0 - avfilter_graph_config_links()
  Add a log_ctx parameter to avfilter_graph_config_links().

2010-01-07 - r30236 - lsws 0.8.0 - sws_isSupported{In,Out}put()
  Add sws_isSupportedInput() and sws_isSupportedOutput() functions.

2010-01-06 - r21035 - lavfi 1.14.0 - avfilter_add_colorspace()
  Change the avfilter_add_colorspace() signature, make it accept an
  (AVFilterFormats **) rather than an (AVFilterFormats *) as before.

2010-01-03 - r21007 - lavfi 1.13.0 - avfilter_add_colorspace()
  Add avfilter_add_colorspace().

2010-01-02 - r20998 - lavf 52.46.0 - av_match_ext()
  Add av_match_ext(), it should be used in place of match_ext().

2010-01-01 - r20991 - lavf 52.45.0 - av_guess_format()
  Add av_guess_format(), it should be used in place of guess_format().

2009-12-13 - r20834 - lavf 52.43.0 - metadata API
  Add av_metadata_set2(), AV_METADATA_DONT_STRDUP_KEY and
  AV_METADATA_DONT_STRDUP_VAL.

2009-12-13 - r20829 - lavu 50.7.0 - avstring.h API
  Add av_d2str().

2009-12-13 - r20826 - lavc 52.42.0 - AVStream
  Add avg_frame_rate.

2009-12-12 - r20808 - lavu 50.6.0 - av_bmg_next()
  Introduce the av_bmg_next() function.

2009-12-05 - r20734 - lavfi 1.12.0 - avfilter_draw_slice()
  Add a slice_dir parameter to avfilter_draw_slice().

2009-11-26 - r20611 - lavfi 1.11.0 - AVFilter
  Remove the next field from AVFilter, this is not anymore required.

2009-11-25 - r20607 - lavfi 1.10.0 - avfilter_next()
  Introduce the avfilter_next() function.

2009-11-25 - r20605 - lavfi 1.9.0 - avfilter_register()
  Change the signature of avfilter_register() to make it return an
  int. This is required since now the registration operation may fail.

2009-11-25 - r20603 - lavu 50.5.0 - pixdesc.h API
  Make the pixdesc.h API public.

2009-10-27 - r20385 - lavfi 1.5.0 - AVFilter.next
  Add a next field to AVFilter, this is used for simplifying the
  registration and management of the registered filters.

2009-10-23 - r20356 - lavfi 1.4.1 - AVFilter.description
  Add a description field to AVFilter.

2009-10-19 - r20302 - lavfi 1.3.0 - avfilter_make_format_list()
  Change the interface of avfilter_make_format_list() from
  avfilter_make_format_list(int n, ...) to
  avfilter_make_format_list(enum PixelFormat *pix_fmts).

2009-10-18 - r20272 - lavfi 1.0.0 - avfilter_get_video_buffer()
  Make avfilter_get_video_buffer() recursive and add the w and h
  parameters to it.

2009-10-07 - r20189 - lavfi 0.5.1 - AVFilterPic
  Add w and h fields to AVFilterPic.

2009-06-22 - r19250 - lavf 52.34.1 - AVFormatContext.packet_size
  This is now an unsigned int instead of a signed int.

2009-06-19 - r19222 - lavc 52.32.0 - AVSubtitle.pts
  Add a pts field to AVSubtitle which gives the subtitle packet pts
  in AV_TIME_BASE. Some subtitle de-/encoders (e.g. XSUB) will
  not work right without this.

2009-06-03 - r19078 - lavc 52.30.2 - AV_PKT_FLAG_KEY
  PKT_FLAG_KEY has been deprecated and will be dropped at the next
  major version. Use AV_PKT_FLAG_KEY instead.

2009-06-01 - r19025 - lavc 52.30.0 - av_lockmgr_register()
  av_lockmgr_register() can be used to register a callback function
  that lavc (and in the future, libraries that depend on lavc) can use
  to implement mutexes. The application should provide a callback function
  that implements the AV_LOCK_* operations described in avcodec.h.
  When the lock manager is registered, FFmpeg is guaranteed to behave
  correctly in a multi-threaded application.

2009-04-30 - r18719 - lavc 52.28.0 - av_free_packet()
  av_free_packet() is no longer an inline function. It is now exported.

2009-04-11 - r18431 - lavc 52.25.0 - deprecate av_destruct_packet_nofree()
  Please use NULL instead. This has been supported since r16506
  (lavf > 52.23.1, lavc > 52.10.0).

2009-04-07 - r18351 - lavc 52.23.0 - avcodec_decode_video/audio/subtitle
  The old decoding functions are deprecated, all new code should use the
  new functions avcodec_decode_video2(), avcodec_decode_audio3() and
  avcodec_decode_subtitle2(). These new functions take an AVPacket *pkt
  argument instead of a const uint8_t *buf / int buf_size pair.

2009-04-03 - r18321 - lavu 50.3.0 - av_fifo_space()
  Introduce the av_fifo_space() function.

2009-04-02 - r18317 - lavc 52.23.0 - AVPacket
  Move AVPacket declaration from libavformat/avformat.h to
  libavcodec/avcodec.h.

2009-03-22 - r18163 - lavu 50.2.0 - RGB32 pixel formats
  Convert the pixel formats PIX_FMT_ARGB, PIX_FMT_RGBA, PIX_FMT_ABGR,
  PIX_FMT_BGRA, which were defined as macros, into enum PixelFormat values.
  Conversely PIX_FMT_RGB32, PIX_FMT_RGB32_1, PIX_FMT_BGR32 and
  PIX_FMT_BGR32_1 are now macros.
  avcodec_get_pix_fmt() now recognizes the "rgb32" and "bgr32" aliases.
  Re-sort the enum PixelFormat list accordingly.
  This change breaks API/ABI backward compatibility.

2009-03-22 - r18133 - lavu 50.1.0 - PIX_FMT_RGB5X5 endian variants
  Add the enum PixelFormat values:
  PIX_FMT_RGB565BE, PIX_FMT_RGB565LE, PIX_FMT_RGB555BE, PIX_FMT_RGB555LE,
  PIX_FMT_BGR565BE, PIX_FMT_BGR565LE, PIX_FMT_BGR555BE, PIX_FMT_BGR555LE.

2009-03-21 - r18116 - lavu 50.0.0  - av_random*
  The Mersenne Twister PRNG implemented through the av_random* functions
  was removed. Use the lagged Fibonacci PRNG through the av_lfg* functions
  instead.

2009-03-08 - r17869 - lavu 50.0.0  - AVFifoBuffer
  av_fifo_init, av_fifo_read, av_fifo_write and av_fifo_realloc were dropped
  and replaced by av_fifo_alloc, av_fifo_generic_read, av_fifo_generic_write
  and av_fifo_realloc2.
  In addition, the order of the function arguments of av_fifo_generic_read
  was changed to match av_fifo_generic_write.
  The AVFifoBuffer/struct AVFifoBuffer may only be used in an opaque way by
  applications, they may not use sizeof() or directly access members.

2009-03-01 - r17682 - lavf 52.31.0 - Generic metadata API
  Introduce a new metadata API (see av_metadata_get() and friends).
  The old API is now deprecated and should not be used anymore. This especially
  includes the following structure fields:
    - AVFormatContext.title
    - AVFormatContext.author
    - AVFormatContext.copyright
    - AVFormatContext.comment
    - AVFormatContext.album
    - AVFormatContext.year
    - AVFormatContext.track
    - AVFormatContext.genre
    - AVStream.language
    - AVStream.filename
    - AVProgram.provider_name
    - AVProgram.name
    - AVChapter.title<|MERGE_RESOLUTION|>--- conflicted
+++ resolved
@@ -13,17 +13,13 @@
 
 API changes, most recent first:
 
-<<<<<<< HEAD
+2011-06-xx - xxxxxxx - lavu 51.6.0 - opt.h
+  Add av_opt_flag_is_set().
+
 2011-06-10 - c381960 - lavfi 2.15.0 - avfilter_get_audio_buffer_ref_from_arrays
   Add avfilter_get_audio_buffer_ref_from_arrays() to avfilter.h.
 
 2011-06-09 - d9f80ea - lavu 51.8.0 - AVMetadata
-=======
-2011-06-xx - xxxxxxx - lavu 51.6.0 - opt.h
-  Add av_opt_flag_is_set().
-
-2011-06-xx - xxxxxxx - lavu 51.5.0 - AVMetadata
->>>>>>> 19d824e4
   Move AVMetadata from lavf to lavu and rename it to
   AVDictionary -- new installed header dict.h.
   All av_metadata_* functions renamed to av_dict_*.
