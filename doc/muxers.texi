--- conflicted
+++ resolved
@@ -446,7 +446,6 @@
 have no effect if it is not.
 @end table
 
-<<<<<<< HEAD
 @anchor{md5}
 @section md5
 
@@ -474,12 +473,9 @@
 
 See also the @ref{framemd5} muxer.
 
-@section mov/mp4/ismv
+@section mov, mp4, ismv
 
 MOV/MP4/ISMV (Smooth Streaming) muxer.
-=======
-@section mov, mp4, ismv
->>>>>>> 93632a70
 
 The mov/mp4/ismv muxer supports fragmentation. Normally, a MOV/MP4
 file has all the metadata about all packets stored in one location
