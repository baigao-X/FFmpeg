/*
 * Copyright (C) 2001-2011 Michael Niedermayer <michaelni@gmx.at>
 *
 * This file is part of FFmpeg.
 *
 * FFmpeg is free software; you can redistribute it and/or
 * modify it under the terms of the GNU Lesser General Public
 * License as published by the Free Software Foundation; either
 * version 2.1 of the License, or (at your option) any later version.
 *
 * FFmpeg is distributed in the hope that it will be useful,
 * but WITHOUT ANY WARRANTY; without even the implied warranty of
 * MERCHANTABILITY or FITNESS FOR A PARTICULAR PURPOSE.  See the GNU
 * Lesser General Public License for more details.
 *
 * You should have received a copy of the GNU Lesser General Public
 * License along with FFmpeg; if not, write to the Free Software
 * Foundation, Inc., 51 Franklin Street, Fifth Floor, Boston, MA 02110-1301 USA
 */

#include <inttypes.h>
#include <string.h>
#include <math.h>
#include <stdio.h>
#include "config.h"
#include <assert.h>
#include "swscale.h"
#include "swscale_internal.h"
#include "rgb2rgb.h"
#include "libavutil/intreadwrite.h"
#include "libavutil/cpu.h"
#include "libavutil/avutil.h"
#include "libavutil/mathematics.h"
#include "libavutil/bswap.h"
#include "libavutil/pixdesc.h"

#define RGB2YUV_SHIFT 15
#define BY ( (int) (0.114 * 219 / 255 * (1 << RGB2YUV_SHIFT) + 0.5))
#define BV (-(int) (0.081 * 224 / 255 * (1 << RGB2YUV_SHIFT) + 0.5))
#define BU ( (int) (0.500 * 224 / 255 * (1 << RGB2YUV_SHIFT) + 0.5))
#define GY ( (int) (0.587 * 219 / 255 * (1 << RGB2YUV_SHIFT) + 0.5))
#define GV (-(int) (0.419 * 224 / 255 * (1 << RGB2YUV_SHIFT) + 0.5))
#define GU (-(int) (0.331 * 224 / 255 * (1 << RGB2YUV_SHIFT) + 0.5))
#define RY ( (int) (0.299 * 219 / 255 * (1 << RGB2YUV_SHIFT) + 0.5))
#define RV ( (int) (0.500 * 224 / 255 * (1 << RGB2YUV_SHIFT) + 0.5))
#define RU (-(int) (0.169 * 224 / 255 * (1 << RGB2YUV_SHIFT) + 0.5))

static void fillPlane(uint8_t *plane, int stride, int width, int height, int y,
                      uint8_t val)
{
    int i;
    uint8_t *ptr = plane + stride * y;
    for (i = 0; i < height; i++) {
        memset(ptr, val, width);
        ptr += stride;
    }
}

static void copyPlane(const uint8_t *src, int srcStride,
                      int srcSliceY, int srcSliceH, int width,
                      uint8_t *dst, int dstStride)
{
    dst += dstStride * srcSliceY;
    if (dstStride == srcStride && srcStride > 0) {
        memcpy(dst, src, srcSliceH * dstStride);
    } else {
        int i;
        for (i = 0; i < srcSliceH; i++) {
            memcpy(dst, src, width);
            src += srcStride;
            dst += dstStride;
        }
    }
}

static int planarToNv12Wrapper(SwsContext *c, const uint8_t *src[],
                               int srcStride[], int srcSliceY,
                               int srcSliceH, uint8_t *dstParam[],
                               int dstStride[])
{
    uint8_t *dst = dstParam[1] + dstStride[1] * srcSliceY / 2;

    copyPlane(src[0], srcStride[0], srcSliceY, srcSliceH, c->srcW,
              dstParam[0], dstStride[0]);

    if (c->dstFormat == PIX_FMT_NV12)
        interleaveBytes(src[1], src[2], dst, c->srcW / 2, srcSliceH / 2,
                        srcStride[1], srcStride[2], dstStride[0]);
    else
        interleaveBytes(src[2], src[1], dst, c->srcW / 2, srcSliceH / 2,
                        srcStride[2], srcStride[1], dstStride[0]);

    return srcSliceH;
}

static int planarToYuy2Wrapper(SwsContext *c, const uint8_t *src[],
                               int srcStride[], int srcSliceY, int srcSliceH,
                               uint8_t *dstParam[], int dstStride[])
{
    uint8_t *dst = dstParam[0] + dstStride[0] * srcSliceY;

    yv12toyuy2(src[0], src[1], src[2], dst, c->srcW, srcSliceH, srcStride[0],
               srcStride[1], dstStride[0]);

    return srcSliceH;
}

static int planarToUyvyWrapper(SwsContext *c, const uint8_t *src[],
                               int srcStride[], int srcSliceY, int srcSliceH,
                               uint8_t *dstParam[], int dstStride[])
{
    uint8_t *dst = dstParam[0] + dstStride[0] * srcSliceY;

    yv12touyvy(src[0], src[1], src[2], dst, c->srcW, srcSliceH, srcStride[0],
               srcStride[1], dstStride[0]);

    return srcSliceH;
}

static int yuv422pToYuy2Wrapper(SwsContext *c, const uint8_t *src[],
                                int srcStride[], int srcSliceY, int srcSliceH,
                                uint8_t *dstParam[], int dstStride[])
{
    uint8_t *dst = dstParam[0] + dstStride[0] * srcSliceY;

    yuv422ptoyuy2(src[0], src[1], src[2], dst, c->srcW, srcSliceH, srcStride[0],
                  srcStride[1], dstStride[0]);

    return srcSliceH;
}

static int yuv422pToUyvyWrapper(SwsContext *c, const uint8_t *src[],
                                int srcStride[], int srcSliceY, int srcSliceH,
                                uint8_t *dstParam[], int dstStride[])
{
    uint8_t *dst = dstParam[0] + dstStride[0] * srcSliceY;

    yuv422ptouyvy(src[0], src[1], src[2], dst, c->srcW, srcSliceH, srcStride[0],
                  srcStride[1], dstStride[0]);

    return srcSliceH;
}

static int yuyvToYuv420Wrapper(SwsContext *c, const uint8_t *src[],
                               int srcStride[], int srcSliceY, int srcSliceH,
                               uint8_t *dstParam[], int dstStride[])
{
    uint8_t *ydst = dstParam[0] + dstStride[0] * srcSliceY;
    uint8_t *udst = dstParam[1] + dstStride[1] * srcSliceY / 2;
    uint8_t *vdst = dstParam[2] + dstStride[2] * srcSliceY / 2;

    yuyvtoyuv420(ydst, udst, vdst, src[0], c->srcW, srcSliceH, dstStride[0],
                 dstStride[1], srcStride[0]);

    if (dstParam[3])
        fillPlane(dstParam[3], dstStride[3], c->srcW, srcSliceH, srcSliceY, 255);

    return srcSliceH;
}

static int yuyvToYuv422Wrapper(SwsContext *c, const uint8_t *src[],
                               int srcStride[], int srcSliceY, int srcSliceH,
                               uint8_t *dstParam[], int dstStride[])
{
    uint8_t *ydst = dstParam[0] + dstStride[0] * srcSliceY;
    uint8_t *udst = dstParam[1] + dstStride[1] * srcSliceY;
    uint8_t *vdst = dstParam[2] + dstStride[2] * srcSliceY;

    yuyvtoyuv422(ydst, udst, vdst, src[0], c->srcW, srcSliceH, dstStride[0],
                 dstStride[1], srcStride[0]);

    return srcSliceH;
}

static int uyvyToYuv420Wrapper(SwsContext *c, const uint8_t *src[],
                               int srcStride[], int srcSliceY, int srcSliceH,
                               uint8_t *dstParam[], int dstStride[])
{
    uint8_t *ydst = dstParam[0] + dstStride[0] * srcSliceY;
    uint8_t *udst = dstParam[1] + dstStride[1] * srcSliceY / 2;
    uint8_t *vdst = dstParam[2] + dstStride[2] * srcSliceY / 2;

    uyvytoyuv420(ydst, udst, vdst, src[0], c->srcW, srcSliceH, dstStride[0],
                 dstStride[1], srcStride[0]);

    if (dstParam[3])
        fillPlane(dstParam[3], dstStride[3], c->srcW, srcSliceH, srcSliceY, 255);

    return srcSliceH;
}

static int uyvyToYuv422Wrapper(SwsContext *c, const uint8_t *src[],
                               int srcStride[], int srcSliceY, int srcSliceH,
                               uint8_t *dstParam[], int dstStride[])
{
    uint8_t *ydst = dstParam[0] + dstStride[0] * srcSliceY;
    uint8_t *udst = dstParam[1] + dstStride[1] * srcSliceY;
    uint8_t *vdst = dstParam[2] + dstStride[2] * srcSliceY;

    uyvytoyuv422(ydst, udst, vdst, src[0], c->srcW, srcSliceH, dstStride[0],
                 dstStride[1], srcStride[0]);

    return srcSliceH;
}

static void gray8aToPacked32(const uint8_t *src, uint8_t *dst, int num_pixels,
                             const uint8_t *palette)
{
    int i;
    for (i = 0; i < num_pixels; i++)
        ((uint32_t *) dst)[i] = ((const uint32_t *) palette)[src[i << 1]] | (src[(i << 1) + 1] << 24);
}

static void gray8aToPacked32_1(const uint8_t *src, uint8_t *dst, int num_pixels,
                               const uint8_t *palette)
{
    int i;

    for (i = 0; i < num_pixels; i++)
        ((uint32_t *) dst)[i] = ((const uint32_t *) palette)[src[i << 1]] | src[(i << 1) + 1];
}

static void gray8aToPacked24(const uint8_t *src, uint8_t *dst, int num_pixels,
                             const uint8_t *palette)
{
    int i;

    for (i = 0; i < num_pixels; i++) {
        //FIXME slow?
        dst[0] = palette[src[i << 1] * 4 + 0];
        dst[1] = palette[src[i << 1] * 4 + 1];
        dst[2] = palette[src[i << 1] * 4 + 2];
        dst += 3;
    }
}

static int packed_16bpc_bswap(SwsContext *c, const uint8_t *src[],
                              int srcStride[], int srcSliceY, int srcSliceH,
                              uint8_t *dst[], int dstStride[])
{
    int i, j;
    int srcstr = srcStride[0] >> 1;
    int dststr = dstStride[0] >> 1;
    uint16_t       *dstPtr =       (uint16_t *) dst[0];
    const uint16_t *srcPtr = (const uint16_t *) src[0];

    for (i = 0; i < srcSliceH; i++) {
        for (j = 0; j < srcstr; j++) {
            dstPtr[j] = av_bswap16(srcPtr[j]);
        }
        srcPtr += srcstr;
        dstPtr += dststr;
    }

    return srcSliceH;
}

static int palToRgbWrapper(SwsContext *c, const uint8_t *src[], int srcStride[],
                           int srcSliceY, int srcSliceH, uint8_t *dst[],
                           int dstStride[])
{
    const enum PixelFormat srcFormat = c->srcFormat;
    const enum PixelFormat dstFormat = c->dstFormat;
    void (*conv)(const uint8_t *src, uint8_t *dst, int num_pixels,
                 const uint8_t *palette) = NULL;
    int i;
    uint8_t *dstPtr = dst[0] + dstStride[0] * srcSliceY;
    const uint8_t *srcPtr = src[0];

    if (srcFormat == PIX_FMT_GRAY8A) {
        switch (dstFormat) {
        case PIX_FMT_RGB32  : conv = gray8aToPacked32; break;
        case PIX_FMT_BGR32  : conv = gray8aToPacked32; break;
        case PIX_FMT_BGR32_1: conv = gray8aToPacked32_1; break;
        case PIX_FMT_RGB32_1: conv = gray8aToPacked32_1; break;
        case PIX_FMT_RGB24  : conv = gray8aToPacked24; break;
        case PIX_FMT_BGR24  : conv = gray8aToPacked24; break;
        }
    } else if (usePal(srcFormat)) {
        switch (dstFormat) {
        case PIX_FMT_RGB32  : conv = sws_convertPalette8ToPacked32; break;
        case PIX_FMT_BGR32  : conv = sws_convertPalette8ToPacked32; break;
        case PIX_FMT_BGR32_1: conv = sws_convertPalette8ToPacked32; break;
        case PIX_FMT_RGB32_1: conv = sws_convertPalette8ToPacked32; break;
        case PIX_FMT_RGB24  : conv = sws_convertPalette8ToPacked24; break;
        case PIX_FMT_BGR24  : conv = sws_convertPalette8ToPacked24; break;
        }
    }

    if (!conv)
        av_log(c, AV_LOG_ERROR, "internal error %s -> %s converter\n",
               av_get_pix_fmt_name(srcFormat), av_get_pix_fmt_name(dstFormat));
    else {
        for (i = 0; i < srcSliceH; i++) {
            conv(srcPtr, dstPtr, c->srcW, (uint8_t *) c->pal_rgb);
            srcPtr += srcStride[0];
            dstPtr += dstStride[0];
        }
    }

    return srcSliceH;
}

static void gbr24ptopacked24(const uint8_t* src[], int srcStride[], uint8_t* dst, int dstStride, int srcSliceH, int width)
{
    int x, h, i;
    for (h = 0; h < srcSliceH; h++) {
        uint8_t *dest = dst + dstStride * h;
        for (x = 0; x < width; x++) {
            *dest++ = src[0][x];
            *dest++ = src[1][x];
            *dest++ = src[2][x];
        }

        for (i = 0; i < 3; i++)
            src[i] += srcStride[i];
    }
}

static void gbr24ptopacked32(const uint8_t* src[], int srcStride[], uint8_t* dst, int dstStride, int srcSliceH, int alpha_first, int width)
{
    int x, h, i;
    for (h = 0; h < srcSliceH; h++) {
        uint8_t *dest = dst + dstStride * h;

        if (alpha_first) {
            for (x = 0; x < width; x++) {
                *dest++ = 0xff;
                *dest++ = src[0][x];
                *dest++ = src[1][x];
                *dest++ = src[2][x];
            }
        } else {
            for (x = 0; x < width; x++) {
                *dest++ = src[0][x];
                *dest++ = src[1][x];
                *dest++ = src[2][x];
                *dest++ = 0xff;
            }
        }

        for (i = 0; i < 3; i++)
            src[i] += srcStride[i];
    }
}

static int planarRgbToRgbWrapper(SwsContext *c, const uint8_t* src[], int srcStride[], int srcSliceY,
        int srcSliceH, uint8_t* dst[], int dstStride[])
{
    int alpha_first = 0;
    if (c->srcFormat != PIX_FMT_GBR24P) {
        av_log(c, AV_LOG_ERROR, "unsupported planar RGB conversion %s -> %s\n",
              av_get_pix_fmt_name(c->srcFormat), av_get_pix_fmt_name(c->dstFormat));
        return srcSliceH;
    }

    switch (c->dstFormat) {
        case PIX_FMT_BGR24:
            gbr24ptopacked24((const uint8_t* []) {src[1], src[0], src[2]}, (int []) {srcStride[1], srcStride[0], srcStride[2]},
                  dst[0] + srcSliceY * dstStride[0], dstStride[0], srcSliceH, c->srcW);
            break;

        case PIX_FMT_RGB24:
            gbr24ptopacked24((const uint8_t* []) {src[2], src[0], src[1]}, (int []) {srcStride[2], srcStride[0], srcStride[1]},
                  dst[0] + srcSliceY * dstStride[0], dstStride[0], srcSliceH, c->srcW);
            break;

        case PIX_FMT_ARGB:
            alpha_first = 1;
        case PIX_FMT_RGBA:
            gbr24ptopacked32((const uint8_t* []) {src[2], src[0], src[1]}, (int []) {srcStride[2], srcStride[0], srcStride[1]},
                  dst[0] + srcSliceY * dstStride[0], dstStride[0], srcSliceH, alpha_first, c->srcW);
            break;

        case PIX_FMT_ABGR:
            alpha_first = 1;
        case PIX_FMT_BGRA:
            gbr24ptopacked32((const uint8_t* []) {src[1], src[0], src[2]}, (int []) {srcStride[1], srcStride[0], srcStride[2]},
                  dst[0] + srcSliceY * dstStride[0], dstStride[0], srcSliceH, alpha_first, c->srcW);
            break;

        default:
            av_log(c, AV_LOG_ERROR, "unsupported planar RGB conversion %s -> %s\n",
                    av_get_pix_fmt_name(c->srcFormat), av_get_pix_fmt_name(c->dstFormat));
    }

    return srcSliceH;
}

#define isRGBA32(x) (            \
           (x) == PIX_FMT_ARGB   \
        || (x) == PIX_FMT_RGBA   \
        || (x) == PIX_FMT_BGRA   \
        || (x) == PIX_FMT_ABGR   \
        )

/* {RGB,BGR}{15,16,24,32,32_1} -> {RGB,BGR}{15,16,24,32} */
static int rgbToRgbWrapper(SwsContext *c, const uint8_t *src[], int srcStride[],
                           int srcSliceY, int srcSliceH, uint8_t *dst[],
                           int dstStride[])
{
    const enum PixelFormat srcFormat = c->srcFormat;
    const enum PixelFormat dstFormat = c->dstFormat;
    const int srcBpp = (c->srcFormatBpp + 7) >> 3;
    const int dstBpp = (c->dstFormatBpp + 7) >> 3;
    const int srcId = c->srcFormatBpp >> 2; /* 1:0, 4:1, 8:2, 15:3, 16:4, 24:6, 32:8 */
    const int dstId = c->dstFormatBpp >> 2;
    void (*conv)(const uint8_t *src, uint8_t *dst, int src_size) = NULL;

#define CONV_IS(src, dst) (srcFormat == PIX_FMT_##src && dstFormat == PIX_FMT_##dst)

    if (isRGBA32(srcFormat) && isRGBA32(dstFormat)) {
        if (     CONV_IS(ABGR, RGBA)
              || CONV_IS(ARGB, BGRA)
              || CONV_IS(BGRA, ARGB)
              || CONV_IS(RGBA, ABGR)) conv = shuffle_bytes_3210;
        else if (CONV_IS(ABGR, ARGB)
              || CONV_IS(ARGB, ABGR)) conv = shuffle_bytes_0321;
        else if (CONV_IS(ABGR, BGRA)
              || CONV_IS(ARGB, RGBA)) conv = shuffle_bytes_1230;
        else if (CONV_IS(BGRA, RGBA)
              || CONV_IS(RGBA, BGRA)) conv = shuffle_bytes_2103;
        else if (CONV_IS(BGRA, ABGR)
              || CONV_IS(RGBA, ARGB)) conv = shuffle_bytes_3012;
    } else
    /* BGR -> BGR */
    if ((isBGRinInt(srcFormat) && isBGRinInt(dstFormat)) ||
        (isRGBinInt(srcFormat) && isRGBinInt(dstFormat))) {
        switch (srcId | (dstId << 4)) {
        case 0x34: conv = rgb16to15; break;
        case 0x36: conv = rgb24to15; break;
        case 0x38: conv = rgb32to15; break;
        case 0x43: conv = rgb15to16; break;
        case 0x46: conv = rgb24to16; break;
        case 0x48: conv = rgb32to16; break;
        case 0x63: conv = rgb15to24; break;
        case 0x64: conv = rgb16to24; break;
        case 0x68: conv = rgb32to24; break;
        case 0x83: conv = rgb15to32; break;
        case 0x84: conv = rgb16to32; break;
        case 0x86: conv = rgb24to32; break;
        }
    } else if ((isBGRinInt(srcFormat) && isRGBinInt(dstFormat)) ||
               (isRGBinInt(srcFormat) && isBGRinInt(dstFormat))) {
        switch (srcId | (dstId << 4)) {
        case 0x33: conv = rgb15tobgr15; break;
        case 0x34: conv = rgb16tobgr15; break;
        case 0x36: conv = rgb24tobgr15; break;
        case 0x38: conv = rgb32tobgr15; break;
        case 0x43: conv = rgb15tobgr16; break;
        case 0x44: conv = rgb16tobgr16; break;
        case 0x46: conv = rgb24tobgr16; break;
        case 0x48: conv = rgb32tobgr16; break;
        case 0x63: conv = rgb15tobgr24; break;
        case 0x64: conv = rgb16tobgr24; break;
        case 0x66: conv = rgb24tobgr24; break;
        case 0x68: conv = rgb32tobgr24; break;
        case 0x83: conv = rgb15tobgr32; break;
        case 0x84: conv = rgb16tobgr32; break;
        case 0x86: conv = rgb24tobgr32; break;
        }
    }

    if (!conv) {
        av_log(c, AV_LOG_ERROR, "internal error %s -> %s converter\n",
               av_get_pix_fmt_name(srcFormat), av_get_pix_fmt_name(dstFormat));
    } else {
        const uint8_t *srcPtr = src[0];
              uint8_t *dstPtr = dst[0];
        if ((srcFormat == PIX_FMT_RGB32_1 || srcFormat == PIX_FMT_BGR32_1) &&
            !isRGBA32(dstFormat))
            srcPtr += ALT32_CORR;

        if ((dstFormat == PIX_FMT_RGB32_1 || dstFormat == PIX_FMT_BGR32_1) &&
            !isRGBA32(srcFormat))
            dstPtr += ALT32_CORR;

        if (dstStride[0] * srcBpp == srcStride[0] * dstBpp && srcStride[0] > 0 &&
            !(srcStride[0] % srcBpp))
            conv(srcPtr, dstPtr + dstStride[0] * srcSliceY,
                 srcSliceH * srcStride[0]);
        else {
            int i;
            dstPtr += dstStride[0] * srcSliceY;

            for (i = 0; i < srcSliceH; i++) {
                conv(srcPtr, dstPtr, c->srcW * srcBpp);
                srcPtr += srcStride[0];
                dstPtr += dstStride[0];
            }
        }
    }
    return srcSliceH;
}

static int bgr24ToYv12Wrapper(SwsContext *c, const uint8_t *src[],
                              int srcStride[], int srcSliceY, int srcSliceH,
                              uint8_t *dst[], int dstStride[])
{
    rgb24toyv12(
        src[0],
        dst[0] +  srcSliceY       * dstStride[0],
        dst[1] + (srcSliceY >> 1) * dstStride[1],
        dst[2] + (srcSliceY >> 1) * dstStride[2],
        c->srcW, srcSliceH,
        dstStride[0], dstStride[1], srcStride[0]);
    if (dst[3])
        fillPlane(dst[3], dstStride[3], c->srcW, srcSliceH, srcSliceY, 255);
    return srcSliceH;
}

static int yvu9ToYv12Wrapper(SwsContext *c, const uint8_t *src[],
                             int srcStride[], int srcSliceY, int srcSliceH,
                             uint8_t *dst[], int dstStride[])
{
    copyPlane(src[0], srcStride[0], srcSliceY, srcSliceH, c->srcW,
              dst[0], dstStride[0]);

    planar2x(src[1], dst[1] + dstStride[1] * (srcSliceY >> 1), c->chrSrcW,
             srcSliceH >> 2, srcStride[1], dstStride[1]);
    planar2x(src[2], dst[2] + dstStride[2] * (srcSliceY >> 1), c->chrSrcW,
             srcSliceH >> 2, srcStride[2], dstStride[2]);
    if (dst[3])
        fillPlane(dst[3], dstStride[3], c->srcW, srcSliceH, srcSliceY, 255);
    return srcSliceH;
}

/* unscaled copy like stuff (assumes nearly identical formats) */
static int packedCopyWrapper(SwsContext *c, const uint8_t *src[],
                             int srcStride[], int srcSliceY, int srcSliceH,
                             uint8_t *dst[], int dstStride[])
{
    if (dstStride[0] == srcStride[0] && srcStride[0] > 0)
        memcpy(dst[0] + dstStride[0] * srcSliceY, src[0], srcSliceH * dstStride[0]);
    else {
        int i;
        const uint8_t *srcPtr = src[0];
        uint8_t *dstPtr = dst[0] + dstStride[0] * srcSliceY;
        int length = 0;

        /* universal length finder */
        while (length + c->srcW <= FFABS(dstStride[0]) &&
               length + c->srcW <= FFABS(srcStride[0]))
            length += c->srcW;
        assert(length != 0);

        for (i = 0; i < srcSliceH; i++) {
            memcpy(dstPtr, srcPtr, length);
            srcPtr += srcStride[0];
            dstPtr += dstStride[0];
        }
    }
    return srcSliceH;
}

#define DITHER_COPY(dst, dstStride, src, srcStride, bswap, dbswap)\
    uint16_t scale= dither_scale[dst_depth-1][src_depth-1];\
    int shift= src_depth-dst_depth + dither_scale[src_depth-2][dst_depth-1];\
    for (i = 0; i < height; i++) {\
        const uint8_t *dither= dithers[src_depth-9][i&7];\
        for (j = 0; j < length-7; j+=8){\
            dst[j+0] = dbswap((bswap(src[j+0]) + dither[0])*scale>>shift);\
            dst[j+1] = dbswap((bswap(src[j+1]) + dither[1])*scale>>shift);\
            dst[j+2] = dbswap((bswap(src[j+2]) + dither[2])*scale>>shift);\
            dst[j+3] = dbswap((bswap(src[j+3]) + dither[3])*scale>>shift);\
            dst[j+4] = dbswap((bswap(src[j+4]) + dither[4])*scale>>shift);\
            dst[j+5] = dbswap((bswap(src[j+5]) + dither[5])*scale>>shift);\
            dst[j+6] = dbswap((bswap(src[j+6]) + dither[6])*scale>>shift);\
            dst[j+7] = dbswap((bswap(src[j+7]) + dither[7])*scale>>shift);\
        }\
        for (; j < length; j++)\
            dst[j] = dbswap((bswap(src[j]) + dither[j&7])*scale>>shift);\
        dst += dstStride;\
        src += srcStride;\
    }

<<<<<<< HEAD

static int planarCopyWrapper(SwsContext *c, const uint8_t* src[], int srcStride[], int srcSliceY,
                             int srcSliceH, uint8_t* dst[], int dstStride[])
{
    int plane, i, j;
    for (plane=0; plane<4; plane++) {
        int length= (plane==0 || plane==3) ? c->srcW  : -((-c->srcW  )>>c->chrDstHSubSample);
        int y=      (plane==0 || plane==3) ? srcSliceY: -((-srcSliceY)>>c->chrDstVSubSample);
        int height= (plane==0 || plane==3) ? srcSliceH: -((-srcSliceH)>>c->chrDstVSubSample);
        const uint8_t *srcPtr= src[plane];
        uint8_t *dstPtr= dst[plane] + dstStride[plane]*y;
        int shiftonly= plane==1 || plane==2 || (!c->srcRange && plane==0);

        if (!dst[plane]) continue;
=======
static int planarCopyWrapper(SwsContext *c, const uint8_t *src[],
                             int srcStride[], int srcSliceY, int srcSliceH,
                             uint8_t *dst[], int dstStride[])
{
    int plane, i, j;
    for (plane = 0; plane < 4; plane++) {
        int length = (plane == 0 || plane == 3) ? c->srcW  : -((-c->srcW  ) >> c->chrDstHSubSample);
        int y =      (plane == 0 || plane == 3) ? srcSliceY: -((-srcSliceY) >> c->chrDstVSubSample);
        int height = (plane == 0 || plane == 3) ? srcSliceH: -((-srcSliceH) >> c->chrDstVSubSample);
        const uint8_t *srcPtr = src[plane];
        uint8_t *dstPtr = dst[plane] + dstStride[plane] * y;

        if (!dst[plane])
            continue;
>>>>>>> 729ebb2f
        // ignore palette for GRAY8
        if (plane == 1 && !dst[2]) continue;
        if (!src[plane] || (plane == 1 && !src[2])) {
            if (is16BPS(c->dstFormat))
                length *= 2;
            fillPlane(dst[plane], dstStride[plane], length, height, y,
                      (plane == 3) ? 255 : 128);
        } else {
<<<<<<< HEAD
            if(isNBPS(c->srcFormat) || isNBPS(c->dstFormat)
               || (is16BPS(c->srcFormat) != is16BPS(c->dstFormat))
            ) {
                const int src_depth = av_pix_fmt_descriptors[c->srcFormat].comp[plane].depth_minus1+1;
                const int dst_depth = av_pix_fmt_descriptors[c->dstFormat].comp[plane].depth_minus1+1;
                const uint16_t *srcPtr2 = (const uint16_t*)srcPtr;
                uint16_t *dstPtr2 = (uint16_t*)dstPtr;

                if (dst_depth == 8) {
                    if(isBE(c->srcFormat) == HAVE_BIGENDIAN){
                        DITHER_COPY(dstPtr, dstStride[plane], srcPtr2, srcStride[plane]/2, , )
                    } else {
                        DITHER_COPY(dstPtr, dstStride[plane], srcPtr2, srcStride[plane]/2, av_bswap16, )
=======
            if (is9_OR_10BPS(c->srcFormat)) {
                const int src_depth = av_pix_fmt_descriptors[c->srcFormat].comp[plane].depth_minus1 + 1;
                const int dst_depth = av_pix_fmt_descriptors[c->dstFormat].comp[plane].depth_minus1 + 1;
                const uint16_t *srcPtr2 = (const uint16_t *) srcPtr;

                if (is16BPS(c->dstFormat)) {
                    uint16_t *dstPtr2 = (uint16_t *) dstPtr;
#define COPY9_OR_10TO16(rfunc, wfunc) \
                    for (i = 0; i < height; i++) { \
                        for (j = 0; j < length; j++) { \
                            int srcpx = rfunc(&srcPtr2[j]); \
                            wfunc(&dstPtr2[j], (srcpx << (16 - src_depth)) | (srcpx >> (2 * src_depth - 16))); \
                        } \
                        dstPtr2 += dstStride[plane] / 2; \
                        srcPtr2 += srcStride[plane] / 2; \
>>>>>>> 729ebb2f
                    }
                } else if (src_depth == 8) {
                    for (i = 0; i < height; i++) {
                        #define COPY816(w)\
                        if(shiftonly){\
                            for (j = 0; j < length; j++)\
                                w(&dstPtr2[j], srcPtr[j]<<(dst_depth-8));\
                        }else{\
                            for (j = 0; j < length; j++)\
                                w(&dstPtr2[j], (srcPtr[j]<<(dst_depth-8)) |\
                                               (srcPtr[j]>>(2*8-dst_depth)));\
                        }
                        if(isBE(c->dstFormat)){
                            COPY816(AV_WB16)
                        } else {
                            COPY816(AV_WL16)
                        }
                        dstPtr2 += dstStride[plane]/2;
                        srcPtr  += srcStride[plane];
                    }
<<<<<<< HEAD
                } else if (src_depth <= dst_depth) {
                    for (i = 0; i < height; i++) {
#define COPY_UP(r,w) \
    if(shiftonly){\
        for (j = 0; j < length; j++){ \
            unsigned int v= r(&srcPtr2[j]);\
            w(&dstPtr2[j], v<<(dst_depth-src_depth));\
        }\
    }else{\
        for (j = 0; j < length; j++){ \
            unsigned int v= r(&srcPtr2[j]);\
            w(&dstPtr2[j], (v<<(dst_depth-src_depth)) | \
                        (v>>(2*src_depth-dst_depth)));\
        }\
    }
                        if(isBE(c->srcFormat)){
                            if(isBE(c->dstFormat)){
                                COPY_UP(AV_RB16, AV_WB16)
                            } else {
                                COPY_UP(AV_RB16, AV_WL16)
                            }
=======
                } else if (is9_OR_10BPS(c->dstFormat)) {
                    uint16_t *dstPtr2 = (uint16_t *) dstPtr;
#define COPY9_OR_10TO9_OR_10(loop) \
                    for (i = 0; i < height; i++) { \
                        for (j = 0; j < length; j++) { \
                            loop; \
                        } \
                        dstPtr2 += dstStride[plane] / 2; \
                        srcPtr2 += srcStride[plane] / 2; \
                    }
#define COPY9_OR_10TO9_OR_10_2(rfunc, wfunc) \
                    if (dst_depth > src_depth) { \
                        COPY9_OR_10TO9_OR_10(int srcpx = rfunc(&srcPtr2[j]); \
                            wfunc(&dstPtr2[j], (srcpx << 1) | (srcpx >> 9))); \
                    } else if (dst_depth < src_depth) { \
                        DITHER_COPY(dstPtr2, dstStride[plane] / 2, wfunc, \
                                    srcPtr2, srcStride[plane] / 2, rfunc, \
                                    dither_8x8_1, 1, clip9); \
                    } else { \
                        COPY9_OR_10TO9_OR_10(wfunc(&dstPtr2[j], rfunc(&srcPtr2[j]))); \
                    }
                    if (isBE(c->dstFormat)) {
                        if (isBE(c->srcFormat)) {
                            COPY9_OR_10TO9_OR_10_2(AV_RB16, AV_WB16);
                        } else {
                            COPY9_OR_10TO9_OR_10_2(AV_RL16, AV_WB16);
                        }
                    } else {
                        if (isBE(c->srcFormat)) {
                            COPY9_OR_10TO9_OR_10_2(AV_RB16, AV_WL16);
>>>>>>> 729ebb2f
                        } else {
                            if(isBE(c->dstFormat)){
                                COPY_UP(AV_RL16, AV_WB16)
                            } else {
                                COPY_UP(AV_RL16, AV_WL16)
                            }
                        }
                        dstPtr2 += dstStride[plane]/2;
                        srcPtr2 += srcStride[plane]/2;
                    }
                } else {
<<<<<<< HEAD
                    if(isBE(c->srcFormat) == HAVE_BIGENDIAN){
                        if(isBE(c->dstFormat) == HAVE_BIGENDIAN){
                            DITHER_COPY(dstPtr2, dstStride[plane]/2, srcPtr2, srcStride[plane]/2, , )
=======
#define W8(a, b) { *(a) = (b); }
#define COPY9_OR_10TO8(rfunc) \
                    if (src_depth == 9) { \
                        DITHER_COPY(dstPtr,  dstStride[plane],   W8, \
                                    srcPtr2, srcStride[plane] / 2, rfunc, \
                                    dither_8x8_1, 1, av_clip_uint8); \
                    } else { \
                        DITHER_COPY(dstPtr,  dstStride[plane],   W8, \
                                    srcPtr2, srcStride[plane] / 2, rfunc, \
                                    dither_8x8_3, 2, av_clip_uint8); \
                    }
                    if (isBE(c->srcFormat)) {
                        COPY9_OR_10TO8(AV_RB16);
                    } else {
                        COPY9_OR_10TO8(AV_RL16);
                    }
                }
            } else if (is9_OR_10BPS(c->dstFormat)) {
                const int dst_depth = av_pix_fmt_descriptors[c->dstFormat].comp[plane].depth_minus1 + 1;
                uint16_t *dstPtr2 = (uint16_t *) dstPtr;

                if (is16BPS(c->srcFormat)) {
                    const uint16_t *srcPtr2 = (const uint16_t *) srcPtr;
#define COPY16TO9_OR_10(rfunc, wfunc) \
                    if (dst_depth == 9) { \
                        DITHER_COPY(dstPtr2, dstStride[plane] / 2, wfunc, \
                                    srcPtr2, srcStride[plane] / 2, rfunc, \
                                    dither_8x8_128, 7, clip9); \
                    } else { \
                        DITHER_COPY(dstPtr2, dstStride[plane] / 2, wfunc, \
                                    srcPtr2, srcStride[plane] / 2, rfunc, \
                                    dither_8x8_64, 6, clip10); \
                    }
                    if (isBE(c->dstFormat)) {
                        if (isBE(c->srcFormat)) {
                            COPY16TO9_OR_10(AV_RB16, AV_WB16);
>>>>>>> 729ebb2f
                        } else {
                            DITHER_COPY(dstPtr2, dstStride[plane]/2, srcPtr2, srcStride[plane]/2, , av_bswap16)
                        }
                    }else{
                        if(isBE(c->dstFormat) == HAVE_BIGENDIAN){
                            DITHER_COPY(dstPtr2, dstStride[plane]/2, srcPtr2, srcStride[plane]/2, av_bswap16, )
                        } else {
                            DITHER_COPY(dstPtr2, dstStride[plane]/2, srcPtr2, srcStride[plane]/2, av_bswap16, av_bswap16)
                        }
                    }
<<<<<<< HEAD
=======
                } else /* 8bit */ {
#define COPY8TO9_OR_10(wfunc) \
                    for (i = 0; i < height; i++) { \
                        for (j = 0; j < length; j++) { \
                            const int srcpx = srcPtr[j]; \
                            wfunc(&dstPtr2[j], (srcpx << (dst_depth - 8)) | (srcpx >> (16 - dst_depth))); \
                        } \
                        dstPtr2 += dstStride[plane] / 2; \
                        srcPtr  += srcStride[plane]; \
                    }
                    if (isBE(c->dstFormat)) {
                        COPY8TO9_OR_10(AV_WB16);
                    } else {
                        COPY8TO9_OR_10(AV_WL16);
                    }
                }
            } else if (is16BPS(c->srcFormat) && !is16BPS(c->dstFormat)) {
                const uint16_t *srcPtr2 = (const uint16_t *) srcPtr;
#define COPY16TO8(rfunc) \
                    DITHER_COPY(dstPtr,  dstStride[plane],   W8, \
                                srcPtr2, srcStride[plane] / 2, rfunc, \
                                dither_8x8_256, 8, av_clip_uint8);
                if (isBE(c->srcFormat)) {
                    COPY16TO8(AV_RB16);
                } else {
                    COPY16TO8(AV_RL16);
                }
            } else if (!is16BPS(c->srcFormat) && is16BPS(c->dstFormat)) {
                for (i = 0; i < height; i++) {
                    for (j = 0; j < length; j++) {
                        dstPtr[ j << 1     ] = srcPtr[j];
                        dstPtr[(j << 1) + 1] = srcPtr[j];
                    }
                    srcPtr += srcStride[plane];
                    dstPtr += dstStride[plane];
>>>>>>> 729ebb2f
                }
            } else if (is16BPS(c->srcFormat) && is16BPS(c->dstFormat) &&
                      isBE(c->srcFormat) != isBE(c->dstFormat)) {

                for (i = 0; i < height; i++) {
                    for (j = 0; j < length; j++)
                        ((uint16_t *) dstPtr)[j] = av_bswap16(((const uint16_t *) srcPtr)[j]);
                    srcPtr += srcStride[plane];
                    dstPtr += dstStride[plane];
                }
            } else if (dstStride[plane] == srcStride[plane] &&
                       srcStride[plane] > 0 && srcStride[plane] == length) {
                memcpy(dst[plane] + dstStride[plane] * y, src[plane],
                       height * dstStride[plane]);
            } else {
                if (is16BPS(c->srcFormat) && is16BPS(c->dstFormat))
                    length *= 2;
                for (i = 0; i < height; i++) {
                    memcpy(dstPtr, srcPtr, length);
                    srcPtr += srcStride[plane];
                    dstPtr += dstStride[plane];
                }
            }
        }
    }
    return srcSliceH;
}


#define IS_DIFFERENT_ENDIANESS(src_fmt, dst_fmt, pix_fmt)          \
    ((src_fmt == pix_fmt ## BE && dst_fmt == pix_fmt ## LE) ||     \
     (src_fmt == pix_fmt ## LE && dst_fmt == pix_fmt ## BE))


void ff_get_unscaled_swscale(SwsContext *c)
{
    const enum PixelFormat srcFormat = c->srcFormat;
    const enum PixelFormat dstFormat = c->dstFormat;
    const int flags = c->flags;
    const int dstH = c->dstH;
    int needsDither;

    needsDither = isAnyRGB(dstFormat) &&
            c->dstFormatBpp < 24 &&
           (c->dstFormatBpp < c->srcFormatBpp || (!isAnyRGB(srcFormat)));

    /* yv12_to_nv12 */
    if ((srcFormat == PIX_FMT_YUV420P || srcFormat == PIX_FMT_YUVA420P) &&
        (dstFormat == PIX_FMT_NV12 || dstFormat == PIX_FMT_NV21)) {
        c->swScale = planarToNv12Wrapper;
    }
    /* yuv2bgr */
    if ((srcFormat == PIX_FMT_YUV420P || srcFormat == PIX_FMT_YUV422P ||
         srcFormat == PIX_FMT_YUVA420P) && isAnyRGB(dstFormat) &&
        !(flags & SWS_ACCURATE_RND) && !(dstH & 1)) {
        c->swScale = ff_yuv2rgb_get_func_ptr(c);
    }

    if (srcFormat == PIX_FMT_YUV410P &&
        (dstFormat == PIX_FMT_YUV420P || dstFormat == PIX_FMT_YUVA420P) &&
        !(flags & SWS_BITEXACT)) {
        c->swScale = yvu9ToYv12Wrapper;
    }

    /* bgr24toYV12 */
    if (srcFormat == PIX_FMT_BGR24 &&
        (dstFormat == PIX_FMT_YUV420P || dstFormat == PIX_FMT_YUVA420P) &&
        !(flags & SWS_ACCURATE_RND))
        c->swScale = bgr24ToYv12Wrapper;

    /* RGB/BGR -> RGB/BGR (no dither needed forms) */
    if (   isAnyRGB(srcFormat)
        && isAnyRGB(dstFormat)
        && srcFormat != PIX_FMT_BGR8      && dstFormat != PIX_FMT_BGR8
        && srcFormat != PIX_FMT_RGB8      && dstFormat != PIX_FMT_RGB8
        && srcFormat != PIX_FMT_BGR4      && dstFormat != PIX_FMT_BGR4
        && srcFormat != PIX_FMT_RGB4      && dstFormat != PIX_FMT_RGB4
        && srcFormat != PIX_FMT_BGR4_BYTE && dstFormat != PIX_FMT_BGR4_BYTE
        && srcFormat != PIX_FMT_RGB4_BYTE && dstFormat != PIX_FMT_RGB4_BYTE
        && srcFormat != PIX_FMT_MONOBLACK && dstFormat != PIX_FMT_MONOBLACK
        && srcFormat != PIX_FMT_MONOWHITE && dstFormat != PIX_FMT_MONOWHITE
        && srcFormat != PIX_FMT_RGB48LE   && dstFormat != PIX_FMT_RGB48LE
        && srcFormat != PIX_FMT_RGB48BE   && dstFormat != PIX_FMT_RGB48BE
        && srcFormat != PIX_FMT_BGR48LE   && dstFormat != PIX_FMT_BGR48LE
        && srcFormat != PIX_FMT_BGR48BE   && dstFormat != PIX_FMT_BGR48BE
        && (!needsDither || (c->flags&(SWS_FAST_BILINEAR|SWS_POINT))))
        c->swScale= rgbToRgbWrapper;

#define isByteRGB(f) (\
        f == PIX_FMT_RGB32   ||\
        f == PIX_FMT_RGB32_1 ||\
        f == PIX_FMT_RGB24   ||\
        f == PIX_FMT_BGR32   ||\
        f == PIX_FMT_BGR32_1 ||\
        f == PIX_FMT_BGR24)

    if (isAnyRGB(srcFormat) && isPlanar(srcFormat) && isByteRGB(dstFormat))
        c->swScale= planarRgbToRgbWrapper;

    /* bswap 16 bits per pixel/component packed formats */
    if (IS_DIFFERENT_ENDIANESS(srcFormat, dstFormat, PIX_FMT_BGR444) ||
        IS_DIFFERENT_ENDIANESS(srcFormat, dstFormat, PIX_FMT_BGR48)  ||
        IS_DIFFERENT_ENDIANESS(srcFormat, dstFormat, PIX_FMT_BGR555) ||
        IS_DIFFERENT_ENDIANESS(srcFormat, dstFormat, PIX_FMT_BGR565) ||
        IS_DIFFERENT_ENDIANESS(srcFormat, dstFormat, PIX_FMT_GRAY16) ||
        IS_DIFFERENT_ENDIANESS(srcFormat, dstFormat, PIX_FMT_RGB444) ||
        IS_DIFFERENT_ENDIANESS(srcFormat, dstFormat, PIX_FMT_RGB48)  ||
        IS_DIFFERENT_ENDIANESS(srcFormat, dstFormat, PIX_FMT_RGB555) ||
        IS_DIFFERENT_ENDIANESS(srcFormat, dstFormat, PIX_FMT_RGB565))
        c->swScale = packed_16bpc_bswap;

<<<<<<< HEAD
    if (usePal(srcFormat) && isByteRGB(dstFormat))
        c->swScale= palToRgbWrapper;
=======
    if ((usePal(srcFormat) && (
        dstFormat == PIX_FMT_RGB32   ||
        dstFormat == PIX_FMT_RGB32_1 ||
        dstFormat == PIX_FMT_RGB24   ||
        dstFormat == PIX_FMT_BGR32   ||
        dstFormat == PIX_FMT_BGR32_1 ||
        dstFormat == PIX_FMT_BGR24)))
        c->swScale = palToRgbWrapper;
>>>>>>> 729ebb2f

    if (srcFormat == PIX_FMT_YUV422P) {
        if (dstFormat == PIX_FMT_YUYV422)
            c->swScale = yuv422pToYuy2Wrapper;
        else if (dstFormat == PIX_FMT_UYVY422)
            c->swScale = yuv422pToUyvyWrapper;
    }

    /* LQ converters if -sws 0 or -sws 4*/
    if (c->flags&(SWS_FAST_BILINEAR|SWS_POINT)) {
        /* yv12_to_yuy2 */
        if (srcFormat == PIX_FMT_YUV420P || srcFormat == PIX_FMT_YUVA420P) {
            if (dstFormat == PIX_FMT_YUYV422)
                c->swScale = planarToYuy2Wrapper;
            else if (dstFormat == PIX_FMT_UYVY422)
                c->swScale = planarToUyvyWrapper;
        }
    }
    if (srcFormat == PIX_FMT_YUYV422 &&
       (dstFormat == PIX_FMT_YUV420P || dstFormat == PIX_FMT_YUVA420P))
        c->swScale = yuyvToYuv420Wrapper;
    if (srcFormat == PIX_FMT_UYVY422 &&
       (dstFormat == PIX_FMT_YUV420P || dstFormat == PIX_FMT_YUVA420P))
        c->swScale = uyvyToYuv420Wrapper;
    if (srcFormat == PIX_FMT_YUYV422 && dstFormat == PIX_FMT_YUV422P)
        c->swScale = yuyvToYuv422Wrapper;
    if (srcFormat == PIX_FMT_UYVY422 && dstFormat == PIX_FMT_YUV422P)
        c->swScale = uyvyToYuv422Wrapper;

    /* simple copy */
    if ( srcFormat == dstFormat ||
        (srcFormat == PIX_FMT_YUVA420P && dstFormat == PIX_FMT_YUV420P) ||
        (srcFormat == PIX_FMT_YUV420P && dstFormat == PIX_FMT_YUVA420P) ||
        (isPlanarYUV(srcFormat) && isGray(dstFormat)) ||
        (isPlanarYUV(dstFormat) && isGray(srcFormat)) ||
        (isGray(dstFormat) && isGray(srcFormat)) ||
        (isPlanarYUV(srcFormat) && isPlanarYUV(dstFormat) &&
         c->chrDstHSubSample == c->chrSrcHSubSample &&
         c->chrDstVSubSample == c->chrSrcVSubSample &&
         dstFormat != PIX_FMT_NV12 && dstFormat != PIX_FMT_NV21 &&
         srcFormat != PIX_FMT_NV12 && srcFormat != PIX_FMT_NV21))
    {
        if (isPacked(c->srcFormat))
            c->swScale = packedCopyWrapper;
        else /* Planar YUV or gray */
            c->swScale = planarCopyWrapper;
    }

    if (ARCH_BFIN)
        ff_bfin_get_unscaled_swscale(c);
    if (HAVE_ALTIVEC)
        ff_swscale_get_unscaled_altivec(c);
}

static void reset_ptr(const uint8_t *src[], int format)
{
    if (!isALPHA(format))
        src[3] = NULL;
    if (!isPlanar(format)) {
        src[3] = src[2] = NULL;

        if (!usePal(format))
            src[1] = NULL;
    }
}

static int check_image_pointers(const uint8_t * const data[4], enum PixelFormat pix_fmt,
                                const int linesizes[4])
{
    const AVPixFmtDescriptor *desc = &av_pix_fmt_descriptors[pix_fmt];
    int i;

    for (i = 0; i < 4; i++) {
        int plane = desc->comp[i].plane;
        if (!data[plane] || !linesizes[plane])
            return 0;
    }

    return 1;
}

/**
 * swscale wrapper, so we don't need to export the SwsContext.
 * Assumes planar YUV to be in YUV order instead of YVU.
 */
int attribute_align_arg sws_scale(struct SwsContext *c,
                                  const uint8_t * const srcSlice[],
                                  const int srcStride[], int srcSliceY,
                                  int srcSliceH, uint8_t *const dst[],
                                  const int dstStride[])
{
    int i;
    const uint8_t *src2[4] = { srcSlice[0], srcSlice[1], srcSlice[2], srcSlice[3] };
    uint8_t *dst2[4] = { dst[0], dst[1], dst[2], dst[3] };

    // do not mess up sliceDir if we have a "trailing" 0-size slice
    if (srcSliceH == 0)
        return 0;

    if (!check_image_pointers(srcSlice, c->srcFormat, srcStride)) {
        av_log(c, AV_LOG_ERROR, "bad src image pointers\n");
        return 0;
    }
    if (!check_image_pointers((const uint8_t* const*)dst, c->dstFormat, dstStride)) {
        av_log(c, AV_LOG_ERROR, "bad dst image pointers\n");
        return 0;
    }

    if (c->sliceDir == 0 && srcSliceY != 0 && srcSliceY + srcSliceH != c->srcH) {
        av_log(c, AV_LOG_ERROR, "Slices start in the middle!\n");
        return 0;
    }
    if (c->sliceDir == 0) {
        if (srcSliceY == 0) c->sliceDir = 1; else c->sliceDir = -1;
    }

    if (usePal(c->srcFormat)) {
<<<<<<< HEAD
        for (i=0; i<256; i++) {
            int p, r, g, b, y, u, v, a = 0xff;
            if(c->srcFormat == PIX_FMT_PAL8) {
                p=((const uint32_t*)(srcSlice[1]))[i];
                a= (p>>24)&0xFF;
                r= (p>>16)&0xFF;
                g= (p>> 8)&0xFF;
                b=  p     &0xFF;
            } else if(c->srcFormat == PIX_FMT_RGB8) {
                r= (i>>5    )*36;
                g= ((i>>2)&7)*36;
                b= (i&3     )*85;
            } else if(c->srcFormat == PIX_FMT_BGR8) {
                b= (i>>6    )*85;
                g= ((i>>3)&7)*36;
                r= (i&7     )*36;
            } else if(c->srcFormat == PIX_FMT_RGB4_BYTE) {
                r= (i>>3    )*255;
                g= ((i>>1)&3)*85;
                b= (i&1     )*255;
            } else if(c->srcFormat == PIX_FMT_GRAY8 || c->srcFormat == PIX_FMT_GRAY8A) {
=======
        for (i = 0; i < 256; i++) {
            int p, r, g, b, y, u, v;
            if (c->srcFormat == PIX_FMT_PAL8) {
                p = ((const uint32_t *)(srcSlice[1]))[i];
                r = (p >> 16) & 0xFF;
                g = (p >>  8) & 0xFF;
                b =  p        & 0xFF;
            } else if (c->srcFormat == PIX_FMT_RGB8) {
                r = ( i >> 5     ) * 36;
                g = ((i >> 2) & 7) * 36;
                b = ( i       & 3) * 85;
            } else if (c->srcFormat == PIX_FMT_BGR8) {
                b = ( i >> 6     ) * 85;
                g = ((i >> 3) & 7) * 36;
                r = ( i       & 7) * 36;
            } else if (c->srcFormat == PIX_FMT_RGB4_BYTE) {
                r = ( i >> 3     ) * 255;
                g = ((i >> 1) & 3) * 85;
                b = ( i       & 1) * 255;
            } else if (c->srcFormat == PIX_FMT_GRAY8 ||
                      c->srcFormat == PIX_FMT_Y400A) {
>>>>>>> 729ebb2f
                r = g = b = i;
            } else {
                assert(c->srcFormat == PIX_FMT_BGR4_BYTE);
                b = ( i >> 3     ) * 255;
                g = ((i >> 1) & 3) * 85;
                r = ( i       & 1) * 255;
            }
<<<<<<< HEAD
            y= av_clip_uint8((RY*r + GY*g + BY*b + ( 33<<(RGB2YUV_SHIFT-1)))>>RGB2YUV_SHIFT);
            u= av_clip_uint8((RU*r + GU*g + BU*b + (257<<(RGB2YUV_SHIFT-1)))>>RGB2YUV_SHIFT);
            v= av_clip_uint8((RV*r + GV*g + BV*b + (257<<(RGB2YUV_SHIFT-1)))>>RGB2YUV_SHIFT);
            c->pal_yuv[i]= y + (u<<8) + (v<<16) + (a<<24);
=======
            y = av_clip_uint8((RY * r + GY * g + BY * b + ( 33 << (RGB2YUV_SHIFT - 1))) >> RGB2YUV_SHIFT);
            u = av_clip_uint8((RU * r + GU * g + BU * b + (257 << (RGB2YUV_SHIFT - 1))) >> RGB2YUV_SHIFT);
            v = av_clip_uint8((RV * r + GV * g + BV * b + (257 << (RGB2YUV_SHIFT - 1))) >> RGB2YUV_SHIFT);
            c->pal_yuv[i] = y + (u << 8) + (v << 16);
>>>>>>> 729ebb2f

            switch (c->dstFormat) {
            case PIX_FMT_BGR32:
#if !HAVE_BIGENDIAN
            case PIX_FMT_RGB24:
#endif
<<<<<<< HEAD
                c->pal_rgb[i]=  r + (g<<8) + (b<<16) + (a<<24);
=======
                c->pal_rgb[i] =  r + (g << 8) + (b << 16);
>>>>>>> 729ebb2f
                break;
            case PIX_FMT_BGR32_1:
#if HAVE_BIGENDIAN
            case PIX_FMT_BGR24:
#endif
<<<<<<< HEAD
                c->pal_rgb[i]= a + (r<<8) + (g<<16) + (b<<24);
=======
                c->pal_rgb[i] = (r + (g << 8) + (b << 16)) << 8;
>>>>>>> 729ebb2f
                break;
            case PIX_FMT_RGB32_1:
#if HAVE_BIGENDIAN
            case PIX_FMT_RGB24:
#endif
<<<<<<< HEAD
                c->pal_rgb[i]= a + (b<<8) + (g<<16) + (r<<24);
=======
                c->pal_rgb[i] = (b + (g << 8) + (r << 16)) << 8;
>>>>>>> 729ebb2f
                break;
            case PIX_FMT_RGB32:
#if !HAVE_BIGENDIAN
            case PIX_FMT_BGR24:
#endif
            default:
<<<<<<< HEAD
                c->pal_rgb[i]=  b + (g<<8) + (r<<16) + (a<<24);
=======
                c->pal_rgb[i] =  b + (g << 8) + (r << 16);
>>>>>>> 729ebb2f
            }
        }
    }

    // copy strides, so they can safely be modified
    if (c->sliceDir == 1) {
        // slices go from top to bottom
        int srcStride2[4] = { srcStride[0], srcStride[1], srcStride[2],
                              srcStride[3] };
        int dstStride2[4] = { dstStride[0], dstStride[1], dstStride[2],
                              dstStride[3] };

        reset_ptr(src2, c->srcFormat);
<<<<<<< HEAD
        reset_ptr((void*)dst2, c->dstFormat);
=======
        reset_ptr((const uint8_t **) dst2, c->dstFormat);
>>>>>>> 729ebb2f

        /* reset slice direction at end of frame */
        if (srcSliceY + srcSliceH == c->srcH)
            c->sliceDir = 0;

        return c->swScale(c, src2, srcStride2, srcSliceY, srcSliceH, dst2,
                          dstStride2);
    } else {
        // slices go from bottom to top => we flip the image internally
        int srcStride2[4] = { -srcStride[0], -srcStride[1], -srcStride[2],
                              -srcStride[3] };
        int dstStride2[4] = { -dstStride[0], -dstStride[1], -dstStride[2],
                              -dstStride[3] };

        src2[0] += (srcSliceH - 1) * srcStride[0];
        if (!usePal(c->srcFormat))
            src2[1] += ((srcSliceH >> c->chrSrcVSubSample) - 1) * srcStride[1];
        src2[2] += ((srcSliceH >> c->chrSrcVSubSample) - 1) * srcStride[2];
        src2[3] += (srcSliceH - 1) * srcStride[3];
        dst2[0] += ( c->dstH                         - 1) * dstStride[0];
        dst2[1] += ((c->dstH >> c->chrDstVSubSample) - 1) * dstStride[1];
        dst2[2] += ((c->dstH >> c->chrDstVSubSample) - 1) * dstStride[2];
        dst2[3] += ( c->dstH                         - 1) * dstStride[3];

        reset_ptr(src2, c->srcFormat);
<<<<<<< HEAD
        reset_ptr((void*)dst2, c->dstFormat);
=======
        reset_ptr((const uint8_t **) dst2, c->dstFormat);
>>>>>>> 729ebb2f

        /* reset slice direction at end of frame */
        if (!srcSliceY)
            c->sliceDir = 0;

        return c->swScale(c, src2, srcStride2, c->srcH-srcSliceY-srcSliceH,
                          srcSliceH, dst2, dstStride2);
    }
}

/* Convert the palette to the same packed 32-bit format as the palette */
void sws_convertPalette8ToPacked32(const uint8_t *src, uint8_t *dst,
                                   int num_pixels, const uint8_t *palette)
{
    int i;

    for (i = 0; i < num_pixels; i++)
        ((uint32_t *) dst)[i] = ((const uint32_t *) palette)[src[i]];
}

/* Palette format: ABCD -> dst format: ABC */
void sws_convertPalette8ToPacked24(const uint8_t *src, uint8_t *dst,
                                   int num_pixels, const uint8_t *palette)
{
    int i;

    for (i = 0; i < num_pixels; i++) {
        //FIXME slow?
        dst[0] = palette[src[i] * 4 + 0];
        dst[1] = palette[src[i] * 4 + 1];
        dst[2] = palette[src[i] * 4 + 2];
        dst += 3;
    }
}<|MERGE_RESOLUTION|>--- conflicted
+++ resolved
@@ -574,22 +574,6 @@
         src += srcStride;\
     }
 
-<<<<<<< HEAD
-
-static int planarCopyWrapper(SwsContext *c, const uint8_t* src[], int srcStride[], int srcSliceY,
-                             int srcSliceH, uint8_t* dst[], int dstStride[])
-{
-    int plane, i, j;
-    for (plane=0; plane<4; plane++) {
-        int length= (plane==0 || plane==3) ? c->srcW  : -((-c->srcW  )>>c->chrDstHSubSample);
-        int y=      (plane==0 || plane==3) ? srcSliceY: -((-srcSliceY)>>c->chrDstVSubSample);
-        int height= (plane==0 || plane==3) ? srcSliceH: -((-srcSliceH)>>c->chrDstVSubSample);
-        const uint8_t *srcPtr= src[plane];
-        uint8_t *dstPtr= dst[plane] + dstStride[plane]*y;
-        int shiftonly= plane==1 || plane==2 || (!c->srcRange && plane==0);
-
-        if (!dst[plane]) continue;
-=======
 static int planarCopyWrapper(SwsContext *c, const uint8_t *src[],
                              int srcStride[], int srcSliceY, int srcSliceH,
                              uint8_t *dst[], int dstStride[])
@@ -601,10 +585,10 @@
         int height = (plane == 0 || plane == 3) ? srcSliceH: -((-srcSliceH) >> c->chrDstVSubSample);
         const uint8_t *srcPtr = src[plane];
         uint8_t *dstPtr = dst[plane] + dstStride[plane] * y;
+        int shiftonly= plane==1 || plane==2 || (!c->srcRange && plane==0);
 
         if (!dst[plane])
             continue;
->>>>>>> 729ebb2f
         // ignore palette for GRAY8
         if (plane == 1 && !dst[2]) continue;
         if (!src[plane] || (plane == 1 && !src[2])) {
@@ -613,13 +597,12 @@
             fillPlane(dst[plane], dstStride[plane], length, height, y,
                       (plane == 3) ? 255 : 128);
         } else {
-<<<<<<< HEAD
             if(isNBPS(c->srcFormat) || isNBPS(c->dstFormat)
                || (is16BPS(c->srcFormat) != is16BPS(c->dstFormat))
             ) {
-                const int src_depth = av_pix_fmt_descriptors[c->srcFormat].comp[plane].depth_minus1+1;
-                const int dst_depth = av_pix_fmt_descriptors[c->dstFormat].comp[plane].depth_minus1+1;
-                const uint16_t *srcPtr2 = (const uint16_t*)srcPtr;
+                const int src_depth = av_pix_fmt_descriptors[c->srcFormat].comp[plane].depth_minus1 + 1;
+                const int dst_depth = av_pix_fmt_descriptors[c->dstFormat].comp[plane].depth_minus1 + 1;
+                const uint16_t *srcPtr2 = (const uint16_t *) srcPtr;
                 uint16_t *dstPtr2 = (uint16_t*)dstPtr;
 
                 if (dst_depth == 8) {
@@ -627,23 +610,6 @@
                         DITHER_COPY(dstPtr, dstStride[plane], srcPtr2, srcStride[plane]/2, , )
                     } else {
                         DITHER_COPY(dstPtr, dstStride[plane], srcPtr2, srcStride[plane]/2, av_bswap16, )
-=======
-            if (is9_OR_10BPS(c->srcFormat)) {
-                const int src_depth = av_pix_fmt_descriptors[c->srcFormat].comp[plane].depth_minus1 + 1;
-                const int dst_depth = av_pix_fmt_descriptors[c->dstFormat].comp[plane].depth_minus1 + 1;
-                const uint16_t *srcPtr2 = (const uint16_t *) srcPtr;
-
-                if (is16BPS(c->dstFormat)) {
-                    uint16_t *dstPtr2 = (uint16_t *) dstPtr;
-#define COPY9_OR_10TO16(rfunc, wfunc) \
-                    for (i = 0; i < height; i++) { \
-                        for (j = 0; j < length; j++) { \
-                            int srcpx = rfunc(&srcPtr2[j]); \
-                            wfunc(&dstPtr2[j], (srcpx << (16 - src_depth)) | (srcpx >> (2 * src_depth - 16))); \
-                        } \
-                        dstPtr2 += dstStride[plane] / 2; \
-                        srcPtr2 += srcStride[plane] / 2; \
->>>>>>> 729ebb2f
                     }
                 } else if (src_depth == 8) {
                     for (i = 0; i < height; i++) {
@@ -664,7 +630,6 @@
                         dstPtr2 += dstStride[plane]/2;
                         srcPtr  += srcStride[plane];
                     }
-<<<<<<< HEAD
                 } else if (src_depth <= dst_depth) {
                     for (i = 0; i < height; i++) {
 #define COPY_UP(r,w) \
@@ -686,38 +651,6 @@
                             } else {
                                 COPY_UP(AV_RB16, AV_WL16)
                             }
-=======
-                } else if (is9_OR_10BPS(c->dstFormat)) {
-                    uint16_t *dstPtr2 = (uint16_t *) dstPtr;
-#define COPY9_OR_10TO9_OR_10(loop) \
-                    for (i = 0; i < height; i++) { \
-                        for (j = 0; j < length; j++) { \
-                            loop; \
-                        } \
-                        dstPtr2 += dstStride[plane] / 2; \
-                        srcPtr2 += srcStride[plane] / 2; \
-                    }
-#define COPY9_OR_10TO9_OR_10_2(rfunc, wfunc) \
-                    if (dst_depth > src_depth) { \
-                        COPY9_OR_10TO9_OR_10(int srcpx = rfunc(&srcPtr2[j]); \
-                            wfunc(&dstPtr2[j], (srcpx << 1) | (srcpx >> 9))); \
-                    } else if (dst_depth < src_depth) { \
-                        DITHER_COPY(dstPtr2, dstStride[plane] / 2, wfunc, \
-                                    srcPtr2, srcStride[plane] / 2, rfunc, \
-                                    dither_8x8_1, 1, clip9); \
-                    } else { \
-                        COPY9_OR_10TO9_OR_10(wfunc(&dstPtr2[j], rfunc(&srcPtr2[j]))); \
-                    }
-                    if (isBE(c->dstFormat)) {
-                        if (isBE(c->srcFormat)) {
-                            COPY9_OR_10TO9_OR_10_2(AV_RB16, AV_WB16);
-                        } else {
-                            COPY9_OR_10TO9_OR_10_2(AV_RL16, AV_WB16);
-                        }
-                    } else {
-                        if (isBE(c->srcFormat)) {
-                            COPY9_OR_10TO9_OR_10_2(AV_RB16, AV_WL16);
->>>>>>> 729ebb2f
                         } else {
                             if(isBE(c->dstFormat)){
                                 COPY_UP(AV_RL16, AV_WB16)
@@ -729,48 +662,9 @@
                         srcPtr2 += srcStride[plane]/2;
                     }
                 } else {
-<<<<<<< HEAD
                     if(isBE(c->srcFormat) == HAVE_BIGENDIAN){
                         if(isBE(c->dstFormat) == HAVE_BIGENDIAN){
                             DITHER_COPY(dstPtr2, dstStride[plane]/2, srcPtr2, srcStride[plane]/2, , )
-=======
-#define W8(a, b) { *(a) = (b); }
-#define COPY9_OR_10TO8(rfunc) \
-                    if (src_depth == 9) { \
-                        DITHER_COPY(dstPtr,  dstStride[plane],   W8, \
-                                    srcPtr2, srcStride[plane] / 2, rfunc, \
-                                    dither_8x8_1, 1, av_clip_uint8); \
-                    } else { \
-                        DITHER_COPY(dstPtr,  dstStride[plane],   W8, \
-                                    srcPtr2, srcStride[plane] / 2, rfunc, \
-                                    dither_8x8_3, 2, av_clip_uint8); \
-                    }
-                    if (isBE(c->srcFormat)) {
-                        COPY9_OR_10TO8(AV_RB16);
-                    } else {
-                        COPY9_OR_10TO8(AV_RL16);
-                    }
-                }
-            } else if (is9_OR_10BPS(c->dstFormat)) {
-                const int dst_depth = av_pix_fmt_descriptors[c->dstFormat].comp[plane].depth_minus1 + 1;
-                uint16_t *dstPtr2 = (uint16_t *) dstPtr;
-
-                if (is16BPS(c->srcFormat)) {
-                    const uint16_t *srcPtr2 = (const uint16_t *) srcPtr;
-#define COPY16TO9_OR_10(rfunc, wfunc) \
-                    if (dst_depth == 9) { \
-                        DITHER_COPY(dstPtr2, dstStride[plane] / 2, wfunc, \
-                                    srcPtr2, srcStride[plane] / 2, rfunc, \
-                                    dither_8x8_128, 7, clip9); \
-                    } else { \
-                        DITHER_COPY(dstPtr2, dstStride[plane] / 2, wfunc, \
-                                    srcPtr2, srcStride[plane] / 2, rfunc, \
-                                    dither_8x8_64, 6, clip10); \
-                    }
-                    if (isBE(c->dstFormat)) {
-                        if (isBE(c->srcFormat)) {
-                            COPY16TO9_OR_10(AV_RB16, AV_WB16);
->>>>>>> 729ebb2f
                         } else {
                             DITHER_COPY(dstPtr2, dstStride[plane]/2, srcPtr2, srcStride[plane]/2, , av_bswap16)
                         }
@@ -781,44 +675,6 @@
                             DITHER_COPY(dstPtr2, dstStride[plane]/2, srcPtr2, srcStride[plane]/2, av_bswap16, av_bswap16)
                         }
                     }
-<<<<<<< HEAD
-=======
-                } else /* 8bit */ {
-#define COPY8TO9_OR_10(wfunc) \
-                    for (i = 0; i < height; i++) { \
-                        for (j = 0; j < length; j++) { \
-                            const int srcpx = srcPtr[j]; \
-                            wfunc(&dstPtr2[j], (srcpx << (dst_depth - 8)) | (srcpx >> (16 - dst_depth))); \
-                        } \
-                        dstPtr2 += dstStride[plane] / 2; \
-                        srcPtr  += srcStride[plane]; \
-                    }
-                    if (isBE(c->dstFormat)) {
-                        COPY8TO9_OR_10(AV_WB16);
-                    } else {
-                        COPY8TO9_OR_10(AV_WL16);
-                    }
-                }
-            } else if (is16BPS(c->srcFormat) && !is16BPS(c->dstFormat)) {
-                const uint16_t *srcPtr2 = (const uint16_t *) srcPtr;
-#define COPY16TO8(rfunc) \
-                    DITHER_COPY(dstPtr,  dstStride[plane],   W8, \
-                                srcPtr2, srcStride[plane] / 2, rfunc, \
-                                dither_8x8_256, 8, av_clip_uint8);
-                if (isBE(c->srcFormat)) {
-                    COPY16TO8(AV_RB16);
-                } else {
-                    COPY16TO8(AV_RL16);
-                }
-            } else if (!is16BPS(c->srcFormat) && is16BPS(c->dstFormat)) {
-                for (i = 0; i < height; i++) {
-                    for (j = 0; j < length; j++) {
-                        dstPtr[ j << 1     ] = srcPtr[j];
-                        dstPtr[(j << 1) + 1] = srcPtr[j];
-                    }
-                    srcPtr += srcStride[plane];
-                    dstPtr += dstStride[plane];
->>>>>>> 729ebb2f
                 }
             } else if (is16BPS(c->srcFormat) && is16BPS(c->dstFormat) &&
                       isBE(c->srcFormat) != isBE(c->dstFormat)) {
@@ -930,19 +786,8 @@
         IS_DIFFERENT_ENDIANESS(srcFormat, dstFormat, PIX_FMT_RGB565))
         c->swScale = packed_16bpc_bswap;
 
-<<<<<<< HEAD
     if (usePal(srcFormat) && isByteRGB(dstFormat))
-        c->swScale= palToRgbWrapper;
-=======
-    if ((usePal(srcFormat) && (
-        dstFormat == PIX_FMT_RGB32   ||
-        dstFormat == PIX_FMT_RGB32_1 ||
-        dstFormat == PIX_FMT_RGB24   ||
-        dstFormat == PIX_FMT_BGR32   ||
-        dstFormat == PIX_FMT_BGR32_1 ||
-        dstFormat == PIX_FMT_BGR24)))
         c->swScale = palToRgbWrapper;
->>>>>>> 729ebb2f
 
     if (srcFormat == PIX_FMT_YUV422P) {
         if (dstFormat == PIX_FMT_YUYV422)
@@ -1060,33 +905,11 @@
     }
 
     if (usePal(c->srcFormat)) {
-<<<<<<< HEAD
-        for (i=0; i<256; i++) {
+        for (i = 0; i < 256; i++) {
             int p, r, g, b, y, u, v, a = 0xff;
-            if(c->srcFormat == PIX_FMT_PAL8) {
-                p=((const uint32_t*)(srcSlice[1]))[i];
-                a= (p>>24)&0xFF;
-                r= (p>>16)&0xFF;
-                g= (p>> 8)&0xFF;
-                b=  p     &0xFF;
-            } else if(c->srcFormat == PIX_FMT_RGB8) {
-                r= (i>>5    )*36;
-                g= ((i>>2)&7)*36;
-                b= (i&3     )*85;
-            } else if(c->srcFormat == PIX_FMT_BGR8) {
-                b= (i>>6    )*85;
-                g= ((i>>3)&7)*36;
-                r= (i&7     )*36;
-            } else if(c->srcFormat == PIX_FMT_RGB4_BYTE) {
-                r= (i>>3    )*255;
-                g= ((i>>1)&3)*85;
-                b= (i&1     )*255;
-            } else if(c->srcFormat == PIX_FMT_GRAY8 || c->srcFormat == PIX_FMT_GRAY8A) {
-=======
-        for (i = 0; i < 256; i++) {
-            int p, r, g, b, y, u, v;
             if (c->srcFormat == PIX_FMT_PAL8) {
                 p = ((const uint32_t *)(srcSlice[1]))[i];
+                a = (p >> 24) & 0xFF;
                 r = (p >> 16) & 0xFF;
                 g = (p >>  8) & 0xFF;
                 b =  p        & 0xFF;
@@ -1102,9 +925,7 @@
                 r = ( i >> 3     ) * 255;
                 g = ((i >> 1) & 3) * 85;
                 b = ( i       & 1) * 255;
-            } else if (c->srcFormat == PIX_FMT_GRAY8 ||
-                      c->srcFormat == PIX_FMT_Y400A) {
->>>>>>> 729ebb2f
+            } else if (c->srcFormat == PIX_FMT_GRAY8 || c->srcFormat == PIX_FMT_GRAY8A) {
                 r = g = b = i;
             } else {
                 assert(c->srcFormat == PIX_FMT_BGR4_BYTE);
@@ -1112,59 +933,36 @@
                 g = ((i >> 1) & 3) * 85;
                 r = ( i       & 1) * 255;
             }
-<<<<<<< HEAD
-            y= av_clip_uint8((RY*r + GY*g + BY*b + ( 33<<(RGB2YUV_SHIFT-1)))>>RGB2YUV_SHIFT);
-            u= av_clip_uint8((RU*r + GU*g + BU*b + (257<<(RGB2YUV_SHIFT-1)))>>RGB2YUV_SHIFT);
-            v= av_clip_uint8((RV*r + GV*g + BV*b + (257<<(RGB2YUV_SHIFT-1)))>>RGB2YUV_SHIFT);
-            c->pal_yuv[i]= y + (u<<8) + (v<<16) + (a<<24);
-=======
             y = av_clip_uint8((RY * r + GY * g + BY * b + ( 33 << (RGB2YUV_SHIFT - 1))) >> RGB2YUV_SHIFT);
             u = av_clip_uint8((RU * r + GU * g + BU * b + (257 << (RGB2YUV_SHIFT - 1))) >> RGB2YUV_SHIFT);
             v = av_clip_uint8((RV * r + GV * g + BV * b + (257 << (RGB2YUV_SHIFT - 1))) >> RGB2YUV_SHIFT);
-            c->pal_yuv[i] = y + (u << 8) + (v << 16);
->>>>>>> 729ebb2f
+            c->pal_yuv[i]= y + (u<<8) + (v<<16) + (a<<24);
 
             switch (c->dstFormat) {
             case PIX_FMT_BGR32:
 #if !HAVE_BIGENDIAN
             case PIX_FMT_RGB24:
 #endif
-<<<<<<< HEAD
                 c->pal_rgb[i]=  r + (g<<8) + (b<<16) + (a<<24);
-=======
-                c->pal_rgb[i] =  r + (g << 8) + (b << 16);
->>>>>>> 729ebb2f
                 break;
             case PIX_FMT_BGR32_1:
 #if HAVE_BIGENDIAN
             case PIX_FMT_BGR24:
 #endif
-<<<<<<< HEAD
                 c->pal_rgb[i]= a + (r<<8) + (g<<16) + (b<<24);
-=======
-                c->pal_rgb[i] = (r + (g << 8) + (b << 16)) << 8;
->>>>>>> 729ebb2f
                 break;
             case PIX_FMT_RGB32_1:
 #if HAVE_BIGENDIAN
             case PIX_FMT_RGB24:
 #endif
-<<<<<<< HEAD
                 c->pal_rgb[i]= a + (b<<8) + (g<<16) + (r<<24);
-=======
-                c->pal_rgb[i] = (b + (g << 8) + (r << 16)) << 8;
->>>>>>> 729ebb2f
                 break;
             case PIX_FMT_RGB32:
 #if !HAVE_BIGENDIAN
             case PIX_FMT_BGR24:
 #endif
             default:
-<<<<<<< HEAD
                 c->pal_rgb[i]=  b + (g<<8) + (r<<16) + (a<<24);
-=======
-                c->pal_rgb[i] =  b + (g << 8) + (r << 16);
->>>>>>> 729ebb2f
             }
         }
     }
@@ -1178,11 +976,7 @@
                               dstStride[3] };
 
         reset_ptr(src2, c->srcFormat);
-<<<<<<< HEAD
         reset_ptr((void*)dst2, c->dstFormat);
-=======
-        reset_ptr((const uint8_t **) dst2, c->dstFormat);
->>>>>>> 729ebb2f
 
         /* reset slice direction at end of frame */
         if (srcSliceY + srcSliceH == c->srcH)
@@ -1208,11 +1002,7 @@
         dst2[3] += ( c->dstH                         - 1) * dstStride[3];
 
         reset_ptr(src2, c->srcFormat);
-<<<<<<< HEAD
         reset_ptr((void*)dst2, c->dstFormat);
-=======
-        reset_ptr((const uint8_t **) dst2, c->dstFormat);
->>>>>>> 729ebb2f
 
         /* reset slice direction at end of frame */
         if (!srcSliceY)
