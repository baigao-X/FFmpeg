--- conflicted
+++ resolved
@@ -55,11 +55,7 @@
 } ThreadContext;
 
 /// Max number of frame buffers that can be allocated when using frame threads.
-<<<<<<< HEAD
-#define MAX_BUFFERS 33
-=======
 #define MAX_BUFFERS (32+1)
->>>>>>> f190f676
 
 /**
  * Context used by codec threads and stored in their AVCodecContext thread_opaque.
