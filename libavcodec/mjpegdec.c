--- conflicted
+++ resolved
@@ -35,11 +35,8 @@
 #include "libavutil/opt.h"
 #include "avcodec.h"
 #include "blockdsp.h"
-<<<<<<< HEAD
 #include "copy_block.h"
-=======
 #include "idctdsp.h"
->>>>>>> e3fcb143
 #include "internal.h"
 #include "mjpeg.h"
 #include "mjpegdec.h"
@@ -1233,13 +1230,9 @@
                                        "error y=%d x=%d\n", mb_y, mb_x);
                                 return AVERROR_INVALIDDATA;
                             }
-<<<<<<< HEAD
-                            s->dsp.idct_put(ptr, linesize[c], s->block);
+                            s->idsp.idct_put(ptr, linesize[c], s->block);
                             if (s->bits & 7)
                                 shift_output(s, ptr, linesize[c]);
-=======
-                            s->idsp.idct_put(ptr, linesize[c], s->block);
->>>>>>> e3fcb143
                         }
                     } else {
                         int block_idx  = s->block_stride[c] * (v * mb_y + y) +
@@ -1324,21 +1317,10 @@
                 }
 
             if (last_scan) {
-<<<<<<< HEAD
-                    s->dsp.idct_put(ptr, linesize, *block);
+                    s->idsp.idct_put(ptr, linesize, *block);
                     if (s->bits & 7)
                         shift_output(s, ptr, linesize);
                     ptr += bytes_per_pixel*8 >> s->avctx->lowres;
-=======
-                if (copy_mb) {
-                    s->hdsp.put_pixels_tab[1][0](ptr,
-                                                 reference_data + block_offset,
-                                                 linesize, 8);
-                } else {
-                    s->idsp.idct_put(ptr, linesize, *block);
-                    ptr += 8;
-                }
->>>>>>> e3fcb143
             }
             if (handle_rstn(s, 0))
                 EOBRUN = 0;
