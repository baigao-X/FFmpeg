--- conflicted
+++ resolved
@@ -587,11 +587,10 @@
                     av_log(avctx, AV_LOG_ERROR, "get_buffer() failed\n");
                     return ret;
                 }
-<<<<<<< HEAD
 
                 for (chan = 0; chan < s->channels; chan++) {
-                    samples_u8  = ((uint8_t **)s->frame.extended_data)[chan];
-                    samples_s16 = ((int16_t **)s->frame.extended_data)[chan];
+                    samples_u8  = ((uint8_t **)frame->extended_data)[chan];
+                    samples_s16 = ((int16_t **)frame->extended_data)[chan];
                     for (i = 0; i < s->blocksize; i++) {
                         switch (s->internal_ftype) {
                         case TYPE_U8:
@@ -604,12 +603,6 @@
                         }
                     }
                 }
-
-=======
-                /* interleave output */
-                output_buffer((int16_t **)frame->extended_data, s->channels,
-                              s->blocksize, s->decoded);
->>>>>>> 4a2b26fc
 
                 *got_frame_ptr = 1;
             }
