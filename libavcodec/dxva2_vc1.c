/*
 * DXVA2 WMV3/VC-1 HW acceleration.
 *
 * copyright (c) 2010 Laurent Aimar
 *
 * This file is part of FFmpeg.
 *
 * FFmpeg is free software; you can redistribute it and/or
 * modify it under the terms of the GNU Lesser General Public
 * License as published by the Free Software Foundation; either
 * version 2.1 of the License, or (at your option) any later version.
 *
 * FFmpeg is distributed in the hope that it will be useful,
 * but WITHOUT ANY WARRANTY; without even the implied warranty of
 * MERCHANTABILITY or FITNESS FOR A PARTICULAR PURPOSE.  See the GNU
 * Lesser General Public License for more details.
 *
 * You should have received a copy of the GNU Lesser General Public
 * License along with FFmpeg; if not, write to the Free Software
 * Foundation, Inc., 51 Franklin Street, Fifth Floor, Boston, MA 02110-1301 USA
 */

#include "dxva2_internal.h"
#include "mpegutils.h"
#include "vc1.h"
#include "vc1data.h"

struct dxva2_picture_context {
    DXVA_PictureParameters pp;
    DXVA_SliceInfo         si;

    const uint8_t          *bitstream;
    unsigned               bitstream_size;
};

static void fill_picture_parameters(AVCodecContext *avctx,
                                    struct dxva_context *ctx, const VC1Context *v,
                                    DXVA_PictureParameters *pp)
{
    const MpegEncContext *s = &v->s;
    const Picture *current_picture = s->current_picture_ptr;
    int intcomp = 0;

    // determine if intensity compensation is needed
    if (s->pict_type == AV_PICTURE_TYPE_P) {
      if ((v->fcm == ILACE_FRAME && v->intcomp) || (v->fcm != ILACE_FRAME && v->mv_mode == MV_PMODE_INTENSITY_COMP)) {
        if (v->lumscale != 32 || v->lumshift != 0 || (s->picture_structure != PICT_FRAME && (v->lumscale2 != 32 || v->lumshift2 != 0)))
          intcomp = 1;
      }
    }

    memset(pp, 0, sizeof(*pp));
    pp->wDecodedPictureIndex    =
    pp->wDeblockedPictureIndex  = ff_dxva2_get_surface_index(ctx, current_picture->f);
    if (s->pict_type != AV_PICTURE_TYPE_I && !v->bi_type)
        pp->wForwardRefPictureIndex = ff_dxva2_get_surface_index(ctx, s->last_picture.f);
    else
        pp->wForwardRefPictureIndex = 0xffff;
    if (s->pict_type == AV_PICTURE_TYPE_B && !v->bi_type)
        pp->wBackwardRefPictureIndex = ff_dxva2_get_surface_index(ctx, s->next_picture.f);
    else
        pp->wBackwardRefPictureIndex = 0xffff;
    if (v->profile == PROFILE_ADVANCED) {
        /* It is the cropped width/height -1 of the frame */
        pp->wPicWidthInMBminus1 = avctx->width  - 1;
        pp->wPicHeightInMBminus1= avctx->height - 1;
    } else {
        /* It is the coded width/height in macroblock -1 of the frame */
        pp->wPicWidthInMBminus1 = s->mb_width  - 1;
        pp->wPicHeightInMBminus1= s->mb_height - 1;
    }
    pp->bMacroblockWidthMinus1  = 15;
    pp->bMacroblockHeightMinus1 = 15;
    pp->bBlockWidthMinus1       = 7;
    pp->bBlockHeightMinus1      = 7;
    pp->bBPPminus1              = 7;
    if (s->picture_structure & PICT_TOP_FIELD)
        pp->bPicStructure      |= 0x01;
    if (s->picture_structure & PICT_BOTTOM_FIELD)
        pp->bPicStructure      |= 0x02;
    pp->bSecondField            = v->interlace && v->fcm == ILACE_FIELD && v->second_field;
    pp->bPicIntra               = s->pict_type == AV_PICTURE_TYPE_I || v->bi_type;
    pp->bPicBackwardPrediction  = s->pict_type == AV_PICTURE_TYPE_B && !v->bi_type;
    pp->bBidirectionalAveragingMode = (1                                           << 7) |
                                      ((ctx->cfg->ConfigIntraResidUnsigned != 0)   << 6) |
                                      ((ctx->cfg->ConfigResidDiffAccelerator != 0) << 5) |
                                      (intcomp                                     << 4) |
                                      ((v->profile == PROFILE_ADVANCED)            << 3);
    pp->bMVprecisionAndChromaRelation = ((v->mv_mode == MV_PMODE_1MV_HPEL_BILIN) << 3) |
                                        (1                                       << 2) |
                                        (0                                       << 1) |
                                        (!s->quarter_sample                          );
    pp->bChromaFormat           = v->chromaformat;
    ctx->report_id++;
    if (ctx->report_id >= (1 << 16))
        ctx->report_id = 1;
    pp->bPicScanFixed           = ctx->report_id >> 8;
    pp->bPicScanMethod          = ctx->report_id & 0xff;
    pp->bPicReadbackRequests    = 0;
    pp->bRcontrol               = v->rnd;
    pp->bPicSpatialResid8       = (v->panscanflag  << 7) |
                                  (v->refdist_flag << 6) |
                                  (s->loop_filter  << 5) |
                                  (v->fastuvmc     << 4) |
                                  (v->extended_mv  << 3) |
                                  (v->dquant       << 1) |
                                  (v->vstransform      );
    pp->bPicOverflowBlocks      = (v->quantizer_mode << 6) |
                                  (v->multires       << 5) |
                                  (v->resync_marker  << 4) |
                                  (v->rangered       << 3) |
                                  (s->max_b_frames       );
    pp->bPicExtrapolation       = (!v->interlace || v->fcm == PROGRESSIVE) ? 1 : 2;
    pp->bPicDeblocked           = ((!pp->bPicBackwardPrediction && v->overlap)        << 6) |
                                  ((v->profile != PROFILE_ADVANCED && v->rangeredfrm) << 5) |
                                  (s->loop_filter                                     << 1);
    pp->bPicDeblockConfined     = (v->postprocflag             << 7) |
                                  (v->broadcast                << 6) |
                                  (v->interlace                << 5) |
                                  (v->tfcntrflag               << 4) |
                                  (v->finterpflag              << 3) |
                                  ((s->pict_type != AV_PICTURE_TYPE_B) << 2) |
                                  (v->psf                      << 1) |
                                  (v->extended_dmv                 );
    if (s->pict_type != AV_PICTURE_TYPE_I)
        pp->bPic4MVallowed      = v->mv_mode == MV_PMODE_MIXED_MV ||
                                  (v->mv_mode == MV_PMODE_INTENSITY_COMP &&
                                   v->mv_mode2 == MV_PMODE_MIXED_MV);
    if (v->profile == PROFILE_ADVANCED)
        pp->bPicOBMC            = (v->range_mapy_flag  << 7) |
                                  (v->range_mapy       << 4) |
                                  (v->range_mapuv_flag << 3) |
                                  (v->range_mapuv          );
    pp->bPicBinPB               = 0;
    pp->bMV_RPS                 = (v->fcm == ILACE_FIELD && pp->bPicBackwardPrediction) ? v->refdist + 9 : 0;
    pp->bReservedBits           = v->pq;
    if (s->picture_structure == PICT_FRAME) {
        if (intcomp) {
            pp->wBitstreamFcodes      = v->lumscale;
            pp->wBitstreamPCEelements = v->lumshift;
        } else {
            pp->wBitstreamFcodes      = 32;
            pp->wBitstreamPCEelements = 0;
        }
    } else {
        /* Syntax: (top_field_param << 8) | bottom_field_param */
        if (intcomp) {
            pp->wBitstreamFcodes      = (v->lumscale << 8) | v->lumscale2;
            pp->wBitstreamPCEelements = (v->lumshift << 8) | v->lumshift2;
        } else {
            pp->wBitstreamFcodes      = (32 << 8) | 32;
            pp->wBitstreamPCEelements = 0;
        }
    }
    pp->bBitstreamConcealmentNeed   = 0;
    pp->bBitstreamConcealmentMethod = 0;
}

static void fill_slice(AVCodecContext *avctx, DXVA_SliceInfo *slice,
                       unsigned position, unsigned size)
{
    const VC1Context *v = avctx->priv_data;
    const MpegEncContext *s = &v->s;

    memset(slice, 0, sizeof(*slice));
    slice->wHorizontalPosition = 0;
    slice->wVerticalPosition   = s->mb_y;
    slice->dwSliceBitsInBuffer = 8 * size;
    slice->dwSliceDataLocation = position;
    slice->bStartCodeBitOffset = 0;
    slice->bReservedBits       = (s->pict_type == AV_PICTURE_TYPE_B && !v->bi_type) ? v->bfraction_lut_index + 9 : 0;
    slice->wMBbitOffset        = v->p_frame_skipped ? 0xffff : get_bits_count(&s->gb) + (avctx->codec_id == AV_CODEC_ID_VC1 ? 32 : 0);
    slice->wNumberMBsInSlice   = s->mb_width * s->mb_height; /* XXX We assume 1 slice */
    slice->wQuantizerScaleCode = v->pq;
    slice->wBadSliceChopping   = 0;
}

static int commit_bitstream_and_slice_buffer(AVCodecContext *avctx,
                                             DXVA2_DecodeBufferDesc *bs,
                                             DXVA2_DecodeBufferDesc *sc)
{
    const VC1Context *v = avctx->priv_data;
    struct dxva_context *ctx = avctx->hwaccel_context;
    const MpegEncContext *s = &v->s;
    struct dxva2_picture_context *ctx_pic = s->current_picture_ptr->hwaccel_picture_private;

    DXVA_SliceInfo *slice = &ctx_pic->si;

    static const uint8_t start_code[] = { 0, 0, 1, 0x0d };
    const unsigned start_code_size = avctx->codec_id == AV_CODEC_ID_VC1 ? sizeof(start_code) : 0;
    const unsigned slice_size = slice->dwSliceBitsInBuffer / 8;
    const unsigned padding = 128 - ((start_code_size + slice_size) & 127);
    const unsigned data_size = start_code_size + slice_size + padding;

    void     *dxva_data_ptr;
    uint8_t  *dxva_data;
    unsigned dxva_size;
    int result;

    if (FAILED(IDirectXVideoDecoder_GetBuffer(ctx->decoder,
                                              DXVA2_BitStreamDateBufferType,
<<<<<<< HEAD
                                              (void **)&dxva_data, &dxva_size)))
=======
                                              &dxva_data_ptr, &dxva_size)))
>>>>>>> 4600a85e
        return -1;

    dxva_data = dxva_data_ptr;
    result = data_size <= dxva_size ? 0 : -1;
    if (!result) {
        if (start_code_size > 0) {
            memcpy(dxva_data, start_code, start_code_size);
            if (v->second_field)
                dxva_data[3] = 0x0c;
        }
        memcpy(dxva_data + start_code_size,
               ctx_pic->bitstream + slice->dwSliceDataLocation, slice_size);
        if (padding > 0)
            memset(dxva_data + start_code_size + slice_size, 0, padding);
        slice->dwSliceBitsInBuffer = 8 * data_size;
    }
    if (FAILED(IDirectXVideoDecoder_ReleaseBuffer(ctx->decoder,
                                                  DXVA2_BitStreamDateBufferType)))
        return -1;
    if (result)
        return result;

    memset(bs, 0, sizeof(*bs));
    bs->CompressedBufferType = DXVA2_BitStreamDateBufferType;
    bs->DataSize             = data_size;
    bs->NumMBsInBuffer       = s->mb_width * s->mb_height;
    assert((bs->DataSize & 127) == 0);

    return ff_dxva2_commit_buffer(avctx, ctx, sc,
                                  DXVA2_SliceControlBufferType,
                                  slice, sizeof(*slice), bs->NumMBsInBuffer);
}

static int dxva2_vc1_start_frame(AVCodecContext *avctx,
                                 av_unused const uint8_t *buffer,
                                 av_unused uint32_t size)
{
    const VC1Context *v = avctx->priv_data;
    struct dxva_context *ctx = avctx->hwaccel_context;
    struct dxva2_picture_context *ctx_pic = v->s.current_picture_ptr->hwaccel_picture_private;

    if (!ctx->decoder || !ctx->cfg || ctx->surface_count <= 0)
        return -1;
    assert(ctx_pic);

    fill_picture_parameters(avctx, ctx, v, &ctx_pic->pp);

    ctx_pic->bitstream_size = 0;
    ctx_pic->bitstream      = NULL;
    return 0;
}

static int dxva2_vc1_decode_slice(AVCodecContext *avctx,
                                  const uint8_t *buffer,
                                  uint32_t size)
{
    const VC1Context *v = avctx->priv_data;
    const Picture *current_picture = v->s.current_picture_ptr;
    struct dxva2_picture_context *ctx_pic = current_picture->hwaccel_picture_private;

    if (ctx_pic->bitstream_size > 0)
        return -1;

    if (avctx->codec_id == AV_CODEC_ID_VC1 &&
        size >= 4 && IS_MARKER(AV_RB32(buffer))) {
        buffer += 4;
        size   -= 4;
    }

    ctx_pic->bitstream_size = size;
    ctx_pic->bitstream      = buffer;

    fill_slice(avctx, &ctx_pic->si, 0, size);
    return 0;
}

static int dxva2_vc1_end_frame(AVCodecContext *avctx)
{
    VC1Context *v = avctx->priv_data;
    struct dxva2_picture_context *ctx_pic = v->s.current_picture_ptr->hwaccel_picture_private;
    int ret;

    if (ctx_pic->bitstream_size <= 0)
        return -1;

    ret = ff_dxva2_common_end_frame(avctx, v->s.current_picture_ptr->f,
                                    &ctx_pic->pp, sizeof(ctx_pic->pp),
                                    NULL, 0,
                                    commit_bitstream_and_slice_buffer);
    if (!ret)
        ff_mpeg_draw_horiz_band(&v->s, 0, avctx->height);
    return ret;
}

#if CONFIG_WMV3_DXVA2_HWACCEL
AVHWAccel ff_wmv3_dxva2_hwaccel = {
    .name           = "wmv3_dxva2",
    .type           = AVMEDIA_TYPE_VIDEO,
    .id             = AV_CODEC_ID_WMV3,
    .pix_fmt        = AV_PIX_FMT_DXVA2_VLD,
    .start_frame    = dxva2_vc1_start_frame,
    .decode_slice   = dxva2_vc1_decode_slice,
    .end_frame      = dxva2_vc1_end_frame,
    .frame_priv_data_size = sizeof(struct dxva2_picture_context),
};
#endif

AVHWAccel ff_vc1_dxva2_hwaccel = {
    .name           = "vc1_dxva2",
    .type           = AVMEDIA_TYPE_VIDEO,
    .id             = AV_CODEC_ID_VC1,
    .pix_fmt        = AV_PIX_FMT_DXVA2_VLD,
    .start_frame    = dxva2_vc1_start_frame,
    .decode_slice   = dxva2_vc1_decode_slice,
    .end_frame      = dxva2_vc1_end_frame,
    .frame_priv_data_size = sizeof(struct dxva2_picture_context),
};<|MERGE_RESOLUTION|>--- conflicted
+++ resolved
@@ -199,11 +199,7 @@
 
     if (FAILED(IDirectXVideoDecoder_GetBuffer(ctx->decoder,
                                               DXVA2_BitStreamDateBufferType,
-<<<<<<< HEAD
-                                              (void **)&dxva_data, &dxva_size)))
-=======
                                               &dxva_data_ptr, &dxva_size)))
->>>>>>> 4600a85e
         return -1;
 
     dxva_data = dxva_data_ptr;
