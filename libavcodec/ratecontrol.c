--- conflicted
+++ resolved
@@ -819,11 +819,7 @@
             av_assert0(pict_type == rce->new_pict_type);
 
         q = rce->new_qscale / br_compensation;
-<<<<<<< HEAD
-        av_dlog(s, "%f %f %f last:%d var:%"PRId64" type:%d//\n", q, rce->new_qscale,
-=======
-        ff_dlog(s, "%f %f %f last:%d var:%d type:%d//\n", q, rce->new_qscale,
->>>>>>> 6a85dfc8
+        ff_dlog(s, "%f %f %f last:%d var:%"PRId64" type:%d//\n", q, rce->new_qscale,
                 br_compensation, s->frame_bits, var, pict_type);
     } else {
         rce->pict_type     =
