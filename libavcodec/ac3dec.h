/*
 * Common code between the AC-3 and E-AC-3 decoders
 * Copyright (c) 2007 Bartlomiej Wolowiec <bartek.wolowiec@gmail.com>
 *
 * This file is part of FFmpeg.
 *
 * FFmpeg is free software; you can redistribute it and/or
 * modify it under the terms of the GNU Lesser General Public
 * License as published by the Free Software Foundation; either
 * version 2.1 of the License, or (at your option) any later version.
 *
 * FFmpeg is distributed in the hope that it will be useful,
 * but WITHOUT ANY WARRANTY; without even the implied warranty of
 * MERCHANTABILITY or FITNESS FOR A PARTICULAR PURPOSE.  See the GNU
 * Lesser General Public License for more details.
 *
 * You should have received a copy of the GNU Lesser General Public
 * License along with FFmpeg; if not, write to the Free Software
 * Foundation, Inc., 51 Franklin Street, Fifth Floor, Boston, MA 02110-1301 USA
 */

/**
 * @file
 * Common code between the AC-3 and E-AC-3 decoders.
 *
 * Summary of MDCT Coefficient Grouping:
 * The individual MDCT coefficient indices are often referred to in the
 * (E-)AC-3 specification as frequency bins.  These bins are grouped together
 * into subbands of 12 coefficients each.  The subbands are grouped together
 * into bands as defined in the bitstream by the band structures, which
 * determine the number of bands and the size of each band.  The full spectrum
 * of 256 frequency bins is divided into 1 DC bin + 21 subbands = 253 bins.
 * This system of grouping coefficients is used for channel bandwidth, stereo
 * rematrixing, channel coupling, enhanced coupling, and spectral extension.
 *
 * +-+--+--+--+--+--+--+--+--+--+--+--+--+--+--+--+--+--+--+--+--+--+-+
 * |1|  |12|  |  [12|12|12|12]  |  |  |  |  |  |  |  |  |  |  |  |  |3|
 * +-+--+--+--+--+--+--+--+--+--+--+--+--+--+--+--+--+--+--+--+--+--+-+
 * ~~~  ~~~~     ~~~~~~~~~~~~~                                      ~~~
 *  |     |            |                                             |
 *  |     |            |                    3 unused frequency bins--+
 *  |     |            |
 *  |     |            +--1 band containing 4 subbands
 *  |     |
 *  |     +--1 subband of 12 frequency bins
 *  |
 *  +--DC frequency bin
 */

#ifndef AVCODEC_AC3DEC_H
#define AVCODEC_AC3DEC_H

#include "libavutil/float_dsp.h"
#include "libavutil/fixed_dsp.h"
#include "libavutil/lfg.h"
#include "ac3.h"
#include "ac3dsp.h"
#include "bswapdsp.h"
#include "get_bits.h"
#include "fft.h"
#include "fmtconvert.h"

#define AC3_OUTPUT_LFEON  8

#define SPX_MAX_BANDS    17

/** Large enough for maximum possible frame size when the specification limit is ignored */
#define AC3_FRAME_BUFFER_SIZE 32768

typedef struct AC3DecodeContext {
    AVClass        *class;                  ///< class for AVOptions
    AVCodecContext *avctx;                  ///< parent context
    GetBitContext gbc;                      ///< bitstream reader

///@name Bit stream information
///@{
    int frame_type;                         ///< frame type                             (strmtyp)
    int substreamid;                        ///< substream identification
    int frame_size;                         ///< current frame size, in bytes
    int bit_rate;                           ///< stream bit rate, in bits-per-second
    int sample_rate;                        ///< sample frequency, in Hz
    int num_blocks;                         ///< number of audio blocks
    int bitstream_id;                       ///< bitstream id                           (bsid)
    int bitstream_mode;                     ///< bitstream mode                         (bsmod)
    int channel_mode;                       ///< channel mode                           (acmod)
    int lfe_on;                             ///< lfe channel in use
    int dialog_normalization[2];            ///< dialog level in dBFS                   (dialnorm)
    int compression_exists[2];              ///< compression field is valid for frame   (compre)
    int compression_gain[2];                ///< gain to apply for heavy compression    (compr)
    int channel_map;                        ///< custom channel map
    int preferred_downmix;                  ///< Preferred 2-channel downmix mode       (dmixmod)
    int center_mix_level;                   ///< Center mix level index
    int center_mix_level_ltrt;              ///< Center mix level index for Lt/Rt       (ltrtcmixlev)
    int surround_mix_level;                 ///< Surround mix level index
    int surround_mix_level_ltrt;            ///< Surround mix level index for Lt/Rt     (ltrtsurmixlev)
    int lfe_mix_level_exists;               ///< indicates if lfemixlevcod is specified (lfemixlevcode)
    int lfe_mix_level;                      ///< LFE mix level index                    (lfemixlevcod)
    int eac3;                               ///< indicates if current frame is E-AC-3
    int eac3_frame_dependent_found;         ///< bitstream has E-AC-3 dependent frame(s)
    int eac3_subsbtreamid_found;            ///< bitstream has E-AC-3 additional substream(s)
    int dolby_surround_mode;                ///< dolby surround mode                    (dsurmod)
    int dolby_surround_ex_mode;             ///< dolby surround ex mode                 (dsurexmod)
    int dolby_headphone_mode;               ///< dolby headphone mode                   (dheadphonmod)
///@}

    int preferred_stereo_downmix;
    float ltrt_center_mix_level;
    float ltrt_surround_mix_level;
    float loro_center_mix_level;
    float loro_surround_mix_level;
    int target_level;                       ///< target level in dBFS
    float level_gain[2];

///@name Frame syntax parameters
    int snr_offset_strategy;                ///< SNR offset strategy                    (snroffststr)
    int block_switch_syntax;                ///< block switch syntax enabled            (blkswe)
    int dither_flag_syntax;                 ///< dither flag syntax enabled             (dithflage)
    int bit_allocation_syntax;              ///< bit allocation model syntax enabled    (bamode)
    int fast_gain_syntax;                   ///< fast gain codes enabled                (frmfgaincode)
    int dba_syntax;                         ///< delta bit allocation syntax enabled    (dbaflde)
    int skip_syntax;                        ///< skip field syntax enabled              (skipflde)
 ///@}

///@name Standard coupling
    int cpl_in_use[AC3_MAX_BLOCKS];         ///< coupling in use                        (cplinu)
    int cpl_strategy_exists[AC3_MAX_BLOCKS];///< coupling strategy exists               (cplstre)
    int channel_in_cpl[AC3_MAX_CHANNELS];   ///< channel in coupling                    (chincpl)
    int phase_flags_in_use;                 ///< phase flags in use                     (phsflginu)
    int phase_flags[AC3_MAX_CPL_BANDS];     ///< phase flags                            (phsflg)
    int num_cpl_bands;                      ///< number of coupling bands               (ncplbnd)
    uint8_t cpl_band_sizes[AC3_MAX_CPL_BANDS]; ///< number of coeffs in each coupling band
    int firstchincpl;                       ///< first channel in coupling
    int first_cpl_coords[AC3_MAX_CHANNELS]; ///< first coupling coordinates states      (firstcplcos)
    int cpl_coords[AC3_MAX_CHANNELS][AC3_MAX_CPL_BANDS]; ///< coupling coordinates      (cplco)
///@}

///@name Spectral extension
///@{
    int spx_in_use;                             ///< spectral extension in use              (spxinu)
    uint8_t channel_uses_spx[AC3_MAX_CHANNELS]; ///< channel uses spectral extension        (chinspx)
    int8_t spx_atten_code[AC3_MAX_CHANNELS];    ///< spx attenuation code                   (spxattencod)
    int spx_src_start_freq;                     ///< spx start frequency bin
    int spx_dst_end_freq;                       ///< spx end frequency bin
    int spx_dst_start_freq;                     ///< spx starting frequency bin for copying (copystartmant)
                                                ///< the copy region ends at the start of the spx region.
    int num_spx_bands;                          ///< number of spx bands                    (nspxbnds)
    uint8_t spx_band_sizes[SPX_MAX_BANDS];      ///< number of bins in each spx band
    uint8_t first_spx_coords[AC3_MAX_CHANNELS]; ///< first spx coordinates states           (firstspxcos)
    INTFLOAT spx_noise_blend[AC3_MAX_CHANNELS][SPX_MAX_BANDS]; ///< spx noise blending factor  (nblendfact)
    INTFLOAT spx_signal_blend[AC3_MAX_CHANNELS][SPX_MAX_BANDS];///< spx signal blending factor (sblendfact)
///@}

///@name Adaptive hybrid transform
    int channel_uses_aht[AC3_MAX_CHANNELS];                         ///< channel AHT in use (chahtinu)
    int pre_mantissa[AC3_MAX_CHANNELS][AC3_MAX_COEFS][AC3_MAX_BLOCKS];  ///< pre-IDCT mantissas
///@}

///@name Channel
    int fbw_channels;                           ///< number of full-bandwidth channels
    int channels;                               ///< number of total channels
    int lfe_ch;                                 ///< index of LFE channel
<<<<<<< HEAD
    SHORTFLOAT downmix_coeffs[AC3_MAX_CHANNELS][2];  ///< stereo downmix coefficients
=======
    float *downmix_coeffs[2];                   ///< stereo downmix coefficients
>>>>>>> 43717469
    int downmixed;                              ///< indicates if coeffs are currently downmixed
    int output_mode;                            ///< output channel configuration
    int out_channels;                           ///< number of output channels
///@}

///@name Dynamic range
    INTFLOAT dynamic_range[2];                 ///< dynamic range
    INTFLOAT drc_scale;                        ///< percentage of dynamic range compression to be applied
    int heavy_compression;                     ///< apply heavy compression
    INTFLOAT heavy_dynamic_range[2];           ///< heavy dynamic range compression
///@}

///@name Bandwidth
    int start_freq[AC3_MAX_CHANNELS];       ///< start frequency bin                    (strtmant)
    int end_freq[AC3_MAX_CHANNELS];         ///< end frequency bin                      (endmant)
///@}

///@name Consistent noise generation
    int consistent_noise_generation;        ///< seed noise generation with AC-3 frame on decode
///@}

///@name Rematrixing
    int num_rematrixing_bands;              ///< number of rematrixing bands            (nrematbnd)
    int rematrixing_flags[4];               ///< rematrixing flags                      (rematflg)
///@}

///@name Exponents
    int num_exp_groups[AC3_MAX_CHANNELS];           ///< Number of exponent groups      (nexpgrp)
    int8_t dexps[AC3_MAX_CHANNELS][AC3_MAX_COEFS];  ///< decoded exponents
    int exp_strategy[AC3_MAX_BLOCKS][AC3_MAX_CHANNELS]; ///< exponent strategies        (expstr)
///@}

///@name Bit allocation
    AC3BitAllocParameters bit_alloc_params;         ///< bit allocation parameters
    int first_cpl_leak;                             ///< first coupling leak state      (firstcplleak)
    int snr_offset[AC3_MAX_CHANNELS];               ///< signal-to-noise ratio offsets  (snroffst)
    int fast_gain[AC3_MAX_CHANNELS];                ///< fast gain values/SMR's         (fgain)
    uint8_t bap[AC3_MAX_CHANNELS][AC3_MAX_COEFS];   ///< bit allocation pointers
    int16_t psd[AC3_MAX_CHANNELS][AC3_MAX_COEFS];   ///< scaled exponents
    int16_t band_psd[AC3_MAX_CHANNELS][AC3_CRITICAL_BANDS]; ///< interpolated exponents
    int16_t mask[AC3_MAX_CHANNELS][AC3_CRITICAL_BANDS];     ///< masking curve values
    int dba_mode[AC3_MAX_CHANNELS];                 ///< delta bit allocation mode
    int dba_nsegs[AC3_MAX_CHANNELS];                ///< number of delta segments
    uint8_t dba_offsets[AC3_MAX_CHANNELS][8];       ///< delta segment offsets
    uint8_t dba_lengths[AC3_MAX_CHANNELS][8];       ///< delta segment lengths
    uint8_t dba_values[AC3_MAX_CHANNELS][8];        ///< delta values for each segment
///@}

///@name Zero-mantissa dithering
    int dither_flag[AC3_MAX_CHANNELS];      ///< dither flags                           (dithflg)
    AVLFG dith_state;                       ///< for dither generation
///@}

///@name IMDCT
    int block_switch[AC3_MAX_CHANNELS];     ///< block switch flags                     (blksw)
    FFTContext imdct_512;                   ///< for 512 sample IMDCT
    FFTContext imdct_256;                   ///< for 256 sample IMDCT
///@}

///@name Optimization
    BswapDSPContext bdsp;
#if USE_FIXED
    AVFixedDSPContext *fdsp;
#else
    AVFloatDSPContext *fdsp;
#endif
    AC3DSPContext ac3dsp;
    FmtConvertContext fmt_conv;             ///< optimized conversion functions
///@}

    SHORTFLOAT *outptr[AC3_MAX_CHANNELS];
    INTFLOAT *xcfptr[AC3_MAX_CHANNELS];
    INTFLOAT *dlyptr[AC3_MAX_CHANNELS];

///@name Aligned arrays
    DECLARE_ALIGNED(16, int,   fixed_coeffs)[AC3_MAX_CHANNELS][AC3_MAX_COEFS];       ///< fixed-point transform coefficients
    DECLARE_ALIGNED(32, INTFLOAT, transform_coeffs)[AC3_MAX_CHANNELS][AC3_MAX_COEFS];   ///< transform coefficients
    DECLARE_ALIGNED(32, INTFLOAT, delay)[AC3_MAX_CHANNELS][AC3_BLOCK_SIZE];             ///< delay - added to the next block
    DECLARE_ALIGNED(32, INTFLOAT, window)[AC3_BLOCK_SIZE];                              ///< window coefficients
    DECLARE_ALIGNED(32, INTFLOAT, tmp_output)[AC3_BLOCK_SIZE];                          ///< temporary storage for output before windowing
    DECLARE_ALIGNED(32, SHORTFLOAT, output)[AC3_MAX_CHANNELS][AC3_BLOCK_SIZE];            ///< output after imdct transform and windowing
    DECLARE_ALIGNED(32, uint8_t, input_buffer)[AC3_FRAME_BUFFER_SIZE + AV_INPUT_BUFFER_PADDING_SIZE]; ///< temp buffer to prevent overread
///@}
} AC3DecodeContext;

/**
 * Parse the E-AC-3 frame header.
 * This parses both the bit stream info and audio frame header.
 */
static int ff_eac3_parse_header(AC3DecodeContext *s);

/**
 * Decode mantissas in a single channel for the entire frame.
 * This is used when AHT mode is enabled.
 */
static void ff_eac3_decode_transform_coeffs_aht_ch(AC3DecodeContext *s, int ch);

/**
 * Apply spectral extension to each channel by copying lower frequency
 * coefficients to higher frequency bins and applying side information to
 * approximate the original high frequency signal.
 */
static void ff_eac3_apply_spectral_extension(AC3DecodeContext *s);

#if (!USE_FIXED)
extern float ff_ac3_heavy_dynamic_range_tab[256];
#endif

#endif /* AVCODEC_AC3DEC_H */<|MERGE_RESOLUTION|>--- conflicted
+++ resolved
@@ -159,11 +159,7 @@
     int fbw_channels;                           ///< number of full-bandwidth channels
     int channels;                               ///< number of total channels
     int lfe_ch;                                 ///< index of LFE channel
-<<<<<<< HEAD
-    SHORTFLOAT downmix_coeffs[AC3_MAX_CHANNELS][2];  ///< stereo downmix coefficients
-=======
-    float *downmix_coeffs[2];                   ///< stereo downmix coefficients
->>>>>>> 43717469
+    SHORTFLOAT *downmix_coeffs[2];              ///< stereo downmix coefficients
     int downmixed;                              ///< indicates if coeffs are currently downmixed
     int output_mode;                            ///< output channel configuration
     int out_channels;                           ///< number of output channels
