/*
 * Interplay MVE Video Decoder
 * Copyright (C) 2003 the ffmpeg project
 *
 * This file is part of FFmpeg.
 *
 * FFmpeg is free software; you can redistribute it and/or
 * modify it under the terms of the GNU Lesser General Public
 * License as published by the Free Software Foundation; either
 * version 2.1 of the License, or (at your option) any later version.
 *
 * FFmpeg is distributed in the hope that it will be useful,
 * but WITHOUT ANY WARRANTY; without even the implied warranty of
 * MERCHANTABILITY or FITNESS FOR A PARTICULAR PURPOSE.  See the GNU
 * Lesser General Public License for more details.
 *
 * You should have received a copy of the GNU Lesser General Public
 * License along with FFmpeg; if not, write to the Free Software
 * Foundation, Inc., 51 Franklin Street, Fifth Floor, Boston, MA 02110-1301 USA
 */

/**
 * @file
 * Interplay MVE Video Decoder by Mike Melanson (melanson@pcisys.net)
 * For more information about the Interplay MVE format, visit:
 *   http://www.pcisys.net/~melanson/codecs/interplay-mve.txt
 * This code is written in such a way that the identifiers match up
 * with the encoding descriptions in the document.
 *
 * This decoder presently only supports a PAL8 output colorspace.
 *
 * An Interplay video frame consists of 2 parts: The decoding map and
 * the video data. A demuxer must load these 2 parts together in a single
 * buffer before sending it through the stream to this decoder.
 */

#include <stdio.h>
#include <stdlib.h>
#include <string.h>

#include "avcodec.h"
#include "bytestream.h"
#include "dsputil.h"
#define BITSTREAM_READER_LE
#include "get_bits.h"

#define PALETTE_COUNT 256

typedef struct IpvideoContext {

    AVCodecContext *avctx;
    DSPContext dsp;
    AVFrame second_last_frame;
    AVFrame last_frame;
    AVFrame current_frame;
    const unsigned char *decoding_map;
    int decoding_map_size;

    int is_16bpp;
    GetByteContext stream_ptr, mv_ptr;
    unsigned char *pixel_ptr;
    int line_inc;
    int stride;
    int upper_motion_limit_offset;

    uint32_t pal[256];
} IpvideoContext;

static int copy_from(IpvideoContext *s, AVFrame *src, int delta_x, int delta_y)
{
    int current_offset = s->pixel_ptr - s->current_frame.data[0];
    int motion_offset = current_offset + delta_y * s->current_frame.linesize[0]
                       + delta_x * (1 + s->is_16bpp);
    if (motion_offset < 0) {
        av_log(s->avctx, AV_LOG_ERROR, "motion offset < 0 (%d)\n", motion_offset);
        return -1;
    } else if (motion_offset > s->upper_motion_limit_offset) {
        av_log(s->avctx, AV_LOG_ERROR, "motion offset above limit (%d >= %d)\n",
            motion_offset, s->upper_motion_limit_offset);
        return -1;
    }
    if (src->data[0] == NULL) {
        av_log(s->avctx, AV_LOG_ERROR, "Invalid decode type, corrupted header?\n");
        return AVERROR(EINVAL);
    }
    s->dsp.put_pixels_tab[!s->is_16bpp][0](s->pixel_ptr, src->data[0] + motion_offset,
                                           s->current_frame.linesize[0], 8);
    return 0;
}

static int ipvideo_decode_block_opcode_0x0(IpvideoContext *s)
{
    return copy_from(s, &s->last_frame, 0, 0);
}

static int ipvideo_decode_block_opcode_0x1(IpvideoContext *s)
{
    return copy_from(s, &s->second_last_frame, 0, 0);
}

static int ipvideo_decode_block_opcode_0x2(IpvideoContext *s)
{
    unsigned char B;
    int x, y;

    /* copy block from 2 frames ago using a motion vector; need 1 more byte */
    if (!s->is_16bpp) {
        B = bytestream2_get_byte(&s->stream_ptr);
    } else {
        B = bytestream2_get_byte(&s->mv_ptr);
    }

    if (B < 56) {
        x = 8 + (B % 7);
        y = B / 7;
    } else {
        x = -14 + ((B - 56) % 29);
        y =   8 + ((B - 56) / 29);
    }

    av_dlog(s->avctx, "motion byte = %d, (x, y) = (%d, %d)\n", B, x, y);
    return copy_from(s, &s->second_last_frame, x, y);
}

static int ipvideo_decode_block_opcode_0x3(IpvideoContext *s)
{
    unsigned char B;
    int x, y;

    /* copy 8x8 block from current frame from an up/left block */

    /* need 1 more byte for motion */
    if (!s->is_16bpp) {
        B = bytestream2_get_byte(&s->stream_ptr);
    } else {
        B = bytestream2_get_byte(&s->mv_ptr);
    }

    if (B < 56) {
        x = -(8 + (B % 7));
        y = -(B / 7);
    } else {
        x = -(-14 + ((B - 56) % 29));
        y = -(  8 + ((B - 56) / 29));
    }

    av_dlog(s->avctx, "motion byte = %d, (x, y) = (%d, %d)\n", B, x, y);
    return copy_from(s, &s->current_frame, x, y);
}

static int ipvideo_decode_block_opcode_0x4(IpvideoContext *s)
{
    int x, y;
    unsigned char B, BL, BH;

    /* copy a block from the previous frame; need 1 more byte */
    if (!s->is_16bpp) {
        B = bytestream2_get_byte(&s->stream_ptr);
    } else {
        B = bytestream2_get_byte(&s->mv_ptr);
    }

    BL = B & 0x0F;
    BH = (B >> 4) & 0x0F;
    x = -8 + BL;
    y = -8 + BH;

    av_dlog(s->avctx, "motion byte = %d, (x, y) = (%d, %d)\n", B, x, y);
    return copy_from(s, &s->last_frame, x, y);
}

static int ipvideo_decode_block_opcode_0x5(IpvideoContext *s)
{
    signed char x, y;

    /* copy a block from the previous frame using an expanded range;
     * need 2 more bytes */
    x = bytestream2_get_byte(&s->stream_ptr);
    y = bytestream2_get_byte(&s->stream_ptr);

    av_dlog(s->avctx, "motion bytes = %d, %d\n", x, y);
    return copy_from(s, &s->last_frame, x, y);
}

static int ipvideo_decode_block_opcode_0x6(IpvideoContext *s)
{
    /* mystery opcode? skip multiple blocks? */
    av_log(s->avctx, AV_LOG_ERROR, "Help! Mystery opcode 0x6 seen\n");

    /* report success */
    return 0;
}

static int ipvideo_decode_block_opcode_0x7(IpvideoContext *s)
{
    int x, y;
    unsigned char P[2];
    unsigned int flags;

    /* 2-color encoding */
    P[0] = bytestream2_get_byte(&s->stream_ptr);
    P[1] = bytestream2_get_byte(&s->stream_ptr);

    if (P[0] <= P[1]) {

        /* need 8 more bytes from the stream */
        for (y = 0; y < 8; y++) {
            flags = bytestream2_get_byte(&s->stream_ptr) | 0x100;
            for (; flags != 1; flags >>= 1)
                *s->pixel_ptr++ = P[flags & 1];
            s->pixel_ptr += s->line_inc;
        }

    } else {

        /* need 2 more bytes from the stream */
        flags = bytestream2_get_le16(&s->stream_ptr);
        for (y = 0; y < 8; y += 2) {
            for (x = 0; x < 8; x += 2, flags >>= 1) {
                s->pixel_ptr[x                ] =
                s->pixel_ptr[x + 1            ] =
                s->pixel_ptr[x +     s->stride] =
                s->pixel_ptr[x + 1 + s->stride] = P[flags & 1];
            }
            s->pixel_ptr += s->stride * 2;
        }
    }

    /* report success */
    return 0;
}

static int ipvideo_decode_block_opcode_0x8(IpvideoContext *s)
{
    int x, y;
    unsigned char P[4];
    unsigned int flags = 0;

    /* 2-color encoding for each 4x4 quadrant, or 2-color encoding on
     * either top and bottom or left and right halves */
    P[0] = bytestream2_get_byte(&s->stream_ptr);
    P[1] = bytestream2_get_byte(&s->stream_ptr);

    if (P[0] <= P[1]) {
        for (y = 0; y < 16; y++) {
            // new values for each 4x4 block
            if (!(y & 3)) {
                if (y) {
                    P[0]  = bytestream2_get_byte(&s->stream_ptr);
                    P[1]  = bytestream2_get_byte(&s->stream_ptr);
                }
                flags = bytestream2_get_le16(&s->stream_ptr);
            }

            for (x = 0; x < 4; x++, flags >>= 1)
                *s->pixel_ptr++ = P[flags & 1];
            s->pixel_ptr += s->stride - 4;
            // switch to right half
            if (y == 7) s->pixel_ptr -= 8 * s->stride - 4;
        }

    } else {
        flags = bytestream2_get_le32(&s->stream_ptr);
        P[2] = bytestream2_get_byte(&s->stream_ptr);
        P[3] = bytestream2_get_byte(&s->stream_ptr);

        if (P[2] <= P[3]) {

            /* vertical split; left & right halves are 2-color encoded */

            for (y = 0; y < 16; y++) {
                for (x = 0; x < 4; x++, flags >>= 1)
                    *s->pixel_ptr++ = P[flags & 1];
                s->pixel_ptr += s->stride - 4;
                // switch to right half
                if (y == 7) {
                    s->pixel_ptr -= 8 * s->stride - 4;
                    P[0]  = P[2];
                    P[1]  = P[3];
                    flags = bytestream2_get_le32(&s->stream_ptr);
                }
            }

        } else {

            /* horizontal split; top & bottom halves are 2-color encoded */

            for (y = 0; y < 8; y++) {
                if (y == 4) {
                    P[0]  = P[2];
                    P[1]  = P[3];
                    flags = bytestream2_get_le32(&s->stream_ptr);
                }

                for (x = 0; x < 8; x++, flags >>= 1)
                    *s->pixel_ptr++ = P[flags & 1];
                s->pixel_ptr += s->line_inc;
            }
        }
    }

    /* report success */
    return 0;
}

static int ipvideo_decode_block_opcode_0x9(IpvideoContext *s)
{
    int x, y;
    unsigned char P[4];

    /* 4-color encoding */
    bytestream2_get_buffer(&s->stream_ptr, P, 4);

    if (P[0] <= P[1]) {
        if (P[2] <= P[3]) {

            /* 1 of 4 colors for each pixel, need 16 more bytes */
            for (y = 0; y < 8; y++) {
                /* get the next set of 8 2-bit flags */
                int flags = bytestream2_get_le16(&s->stream_ptr);
                for (x = 0; x < 8; x++, flags >>= 2)
                    *s->pixel_ptr++ = P[flags & 0x03];
                s->pixel_ptr += s->line_inc;
            }

        } else {
            uint32_t flags;

            /* 1 of 4 colors for each 2x2 block, need 4 more bytes */
            flags = bytestream2_get_le32(&s->stream_ptr);

            for (y = 0; y < 8; y += 2) {
                for (x = 0; x < 8; x += 2, flags >>= 2) {
                    s->pixel_ptr[x                ] =
                    s->pixel_ptr[x + 1            ] =
                    s->pixel_ptr[x +     s->stride] =
                    s->pixel_ptr[x + 1 + s->stride] = P[flags & 0x03];
                }
                s->pixel_ptr += s->stride * 2;
            }

        }
    } else {
        uint64_t flags;

        /* 1 of 4 colors for each 2x1 or 1x2 block, need 8 more bytes */
        flags = bytestream2_get_le64(&s->stream_ptr);
        if (P[2] <= P[3]) {
            for (y = 0; y < 8; y++) {
                for (x = 0; x < 8; x += 2, flags >>= 2) {
                    s->pixel_ptr[x    ] =
                    s->pixel_ptr[x + 1] = P[flags & 0x03];
                }
                s->pixel_ptr += s->stride;
            }
        } else {
            for (y = 0; y < 8; y += 2) {
                for (x = 0; x < 8; x++, flags >>= 2) {
                    s->pixel_ptr[x            ] =
                    s->pixel_ptr[x + s->stride] = P[flags & 0x03];
                }
                s->pixel_ptr += s->stride * 2;
            }
        }
    }

    /* report success */
    return 0;
}

static int ipvideo_decode_block_opcode_0xA(IpvideoContext *s)
{
    int x, y;
    unsigned char P[8];
    int flags = 0;

    bytestream2_get_buffer(&s->stream_ptr, P, 4);

    /* 4-color encoding for each 4x4 quadrant, or 4-color encoding on
     * either top and bottom or left and right halves */
    if (P[0] <= P[1]) {

        /* 4-color encoding for each quadrant; need 32 bytes */
        for (y = 0; y < 16; y++) {
            // new values for each 4x4 block
            if (!(y & 3)) {
                if (y) bytestream2_get_buffer(&s->stream_ptr, P, 4);
                flags = bytestream2_get_le32(&s->stream_ptr);
            }

            for (x = 0; x < 4; x++, flags >>= 2)
                *s->pixel_ptr++ = P[flags & 0x03];

            s->pixel_ptr += s->stride - 4;
            // switch to right half
            if (y == 7) s->pixel_ptr -= 8 * s->stride - 4;
        }

    } else {
        // vertical split?
        int vert;
        uint64_t flags = bytestream2_get_le64(&s->stream_ptr);

        bytestream2_get_buffer(&s->stream_ptr, P + 4, 4);
        vert = P[4] <= P[5];

        /* 4-color encoding for either left and right or top and bottom
         * halves */

        for (y = 0; y < 16; y++) {
            for (x = 0; x < 4; x++, flags >>= 2)
                *s->pixel_ptr++ = P[flags & 0x03];

            if (vert) {
                s->pixel_ptr += s->stride - 4;
                // switch to right half
                if (y == 7) s->pixel_ptr -= 8 * s->stride - 4;
            } else if (y & 1) s->pixel_ptr += s->line_inc;

            // load values for second half
            if (y == 7) {
                memcpy(P, P + 4, 4);
                flags = bytestream2_get_le64(&s->stream_ptr);
            }
        }
    }

    /* report success */
    return 0;
}

static int ipvideo_decode_block_opcode_0xB(IpvideoContext *s)
{
    int y;

    /* 64-color encoding (each pixel in block is a different color) */
    for (y = 0; y < 8; y++) {
        bytestream2_get_buffer(&s->stream_ptr, s->pixel_ptr, 8);
        s->pixel_ptr  += s->stride;
    }

    /* report success */
    return 0;
}

static int ipvideo_decode_block_opcode_0xC(IpvideoContext *s)
{
    int x, y;

    /* 16-color block encoding: each 2x2 block is a different color */
    for (y = 0; y < 8; y += 2) {
        for (x = 0; x < 8; x += 2) {
            s->pixel_ptr[x                ] =
            s->pixel_ptr[x + 1            ] =
            s->pixel_ptr[x +     s->stride] =
            s->pixel_ptr[x + 1 + s->stride] = bytestream2_get_byte(&s->stream_ptr);
        }
        s->pixel_ptr += s->stride * 2;
    }

    /* report success */
    return 0;
}

static int ipvideo_decode_block_opcode_0xD(IpvideoContext *s)
{
    int y;
    unsigned char P[2];

    /* 4-color block encoding: each 4x4 block is a different color */
    for (y = 0; y < 8; y++) {
        if (!(y & 3)) {
            P[0] = bytestream2_get_byte(&s->stream_ptr);
            P[1] = bytestream2_get_byte(&s->stream_ptr);
        }
        memset(s->pixel_ptr,     P[0], 4);
        memset(s->pixel_ptr + 4, P[1], 4);
        s->pixel_ptr += s->stride;
    }

    /* report success */
    return 0;
}

static int ipvideo_decode_block_opcode_0xE(IpvideoContext *s)
{
    int y;
    unsigned char pix;

    /* 1-color encoding: the whole block is 1 solid color */
    pix = bytestream2_get_byte(&s->stream_ptr);

    for (y = 0; y < 8; y++) {
        memset(s->pixel_ptr, pix, 8);
        s->pixel_ptr += s->stride;
    }

    /* report success */
    return 0;
}

static int ipvideo_decode_block_opcode_0xF(IpvideoContext *s)
{
    int x, y;
    unsigned char sample[2];

    /* dithered encoding */
    sample[0] = bytestream2_get_byte(&s->stream_ptr);
    sample[1] = bytestream2_get_byte(&s->stream_ptr);

    for (y = 0; y < 8; y++) {
        for (x = 0; x < 8; x += 2) {
            *s->pixel_ptr++ = sample[  y & 1 ];
            *s->pixel_ptr++ = sample[!(y & 1)];
        }
        s->pixel_ptr += s->line_inc;
    }

    /* report success */
    return 0;
}

static int ipvideo_decode_block_opcode_0x6_16(IpvideoContext *s)
{
    signed char x, y;

    /* copy a block from the second last frame using an expanded range */
    x = bytestream2_get_byte(&s->stream_ptr);
    y = bytestream2_get_byte(&s->stream_ptr);

    av_dlog(s->avctx, "motion bytes = %d, %d\n", x, y);
    return copy_from(s, &s->second_last_frame, x, y);
}

static int ipvideo_decode_block_opcode_0x7_16(IpvideoContext *s)
{
    int x, y;
    uint16_t P[2];
    unsigned int flags;
    uint16_t *pixel_ptr = (uint16_t*)s->pixel_ptr;

    /* 2-color encoding */
    P[0] = bytestream2_get_le16(&s->stream_ptr);
    P[1] = bytestream2_get_le16(&s->stream_ptr);

    if (!(P[0] & 0x8000)) {

        for (y = 0; y < 8; y++) {
            flags = bytestream2_get_byte(&s->stream_ptr) | 0x100;
            for (; flags != 1; flags >>= 1)
                *pixel_ptr++ = P[flags & 1];
            pixel_ptr += s->line_inc;
        }

    } else {

        flags = bytestream2_get_le16(&s->stream_ptr);
        for (y = 0; y < 8; y += 2) {
            for (x = 0; x < 8; x += 2, flags >>= 1) {
                pixel_ptr[x                ] =
                pixel_ptr[x + 1            ] =
                pixel_ptr[x +     s->stride] =
                pixel_ptr[x + 1 + s->stride] = P[flags & 1];
            }
            pixel_ptr += s->stride * 2;
        }
    }

    return 0;
}

static int ipvideo_decode_block_opcode_0x8_16(IpvideoContext *s)
{
    int x, y;
    uint16_t P[4];
    unsigned int flags = 0;
    uint16_t *pixel_ptr = (uint16_t*)s->pixel_ptr;

    /* 2-color encoding for each 4x4 quadrant, or 2-color encoding on
     * either top and bottom or left and right halves */
    P[0] = bytestream2_get_le16(&s->stream_ptr);
    P[1] = bytestream2_get_le16(&s->stream_ptr);

    if (!(P[0] & 0x8000)) {

        for (y = 0; y < 16; y++) {
            // new values for each 4x4 block
            if (!(y & 3)) {
                if (y) {
                    P[0] = bytestream2_get_le16(&s->stream_ptr);
                    P[1] = bytestream2_get_le16(&s->stream_ptr);
                }
                flags = bytestream2_get_le16(&s->stream_ptr);
            }

            for (x = 0; x < 4; x++, flags >>= 1)
                *pixel_ptr++ = P[flags & 1];
            pixel_ptr += s->stride - 4;
            // switch to right half
            if (y == 7) pixel_ptr -= 8 * s->stride - 4;
        }

    } else {

        flags = bytestream2_get_le32(&s->stream_ptr);
        P[2]  = bytestream2_get_le16(&s->stream_ptr);
        P[3]  = bytestream2_get_le16(&s->stream_ptr);

        if (!(P[2] & 0x8000)) {

            /* vertical split; left & right halves are 2-color encoded */

            for (y = 0; y < 16; y++) {
                for (x = 0; x < 4; x++, flags >>= 1)
                    *pixel_ptr++ = P[flags & 1];
                pixel_ptr += s->stride - 4;
                // switch to right half
                if (y == 7) {
                    pixel_ptr -= 8 * s->stride - 4;
                    P[0]  = P[2];
                    P[1]  = P[3];
                    flags = bytestream2_get_le32(&s->stream_ptr);
                }
            }

        } else {

            /* horizontal split; top & bottom halves are 2-color encoded */

            for (y = 0; y < 8; y++) {
                if (y == 4) {
                    P[0]  = P[2];
                    P[1]  = P[3];
                    flags = bytestream2_get_le32(&s->stream_ptr);
                }

                for (x = 0; x < 8; x++, flags >>= 1)
                    *pixel_ptr++ = P[flags & 1];
                pixel_ptr += s->line_inc;
            }
        }
    }

    /* report success */
    return 0;
}

static int ipvideo_decode_block_opcode_0x9_16(IpvideoContext *s)
{
    int x, y;
    uint16_t P[4];
    uint16_t *pixel_ptr = (uint16_t*)s->pixel_ptr;

    /* 4-color encoding */
    for (x = 0; x < 4; x++)
        P[x] = bytestream2_get_le16(&s->stream_ptr);

    if (!(P[0] & 0x8000)) {
        if (!(P[2] & 0x8000)) {

            /* 1 of 4 colors for each pixel */
            for (y = 0; y < 8; y++) {
                /* get the next set of 8 2-bit flags */
                int flags = bytestream2_get_le16(&s->stream_ptr);
                for (x = 0; x < 8; x++, flags >>= 2)
                    *pixel_ptr++ = P[flags & 0x03];
                pixel_ptr += s->line_inc;
            }

        } else {
            uint32_t flags;

            /* 1 of 4 colors for each 2x2 block */
            flags = bytestream2_get_le32(&s->stream_ptr);

            for (y = 0; y < 8; y += 2) {
                for (x = 0; x < 8; x += 2, flags >>= 2) {
                    pixel_ptr[x                ] =
                    pixel_ptr[x + 1            ] =
                    pixel_ptr[x +     s->stride] =
                    pixel_ptr[x + 1 + s->stride] = P[flags & 0x03];
                }
                pixel_ptr += s->stride * 2;
            }

        }
    } else {
        uint64_t flags;

        /* 1 of 4 colors for each 2x1 or 1x2 block */
        flags = bytestream2_get_le64(&s->stream_ptr);
        if (!(P[2] & 0x8000)) {
            for (y = 0; y < 8; y++) {
                for (x = 0; x < 8; x += 2, flags >>= 2) {
                    pixel_ptr[x    ] =
                    pixel_ptr[x + 1] = P[flags & 0x03];
                }
                pixel_ptr += s->stride;
            }
        } else {
            for (y = 0; y < 8; y += 2) {
                for (x = 0; x < 8; x++, flags >>= 2) {
                    pixel_ptr[x            ] =
                    pixel_ptr[x + s->stride] = P[flags & 0x03];
                }
                pixel_ptr += s->stride * 2;
            }
        }
    }

    /* report success */
    return 0;
}

static int ipvideo_decode_block_opcode_0xA_16(IpvideoContext *s)
{
    int x, y;
    uint16_t P[8];
    int flags = 0;
    uint16_t *pixel_ptr = (uint16_t*)s->pixel_ptr;

    for (x = 0; x < 4; x++)
        P[x] = bytestream2_get_le16(&s->stream_ptr);

    /* 4-color encoding for each 4x4 quadrant, or 4-color encoding on
     * either top and bottom or left and right halves */
    if (!(P[0] & 0x8000)) {

        /* 4-color encoding for each quadrant */
        for (y = 0; y < 16; y++) {
            // new values for each 4x4 block
            if (!(y & 3)) {
                if (y)
                    for (x = 0; x < 4; x++)
                        P[x] = bytestream2_get_le16(&s->stream_ptr);
                flags = bytestream2_get_le32(&s->stream_ptr);
            }

            for (x = 0; x < 4; x++, flags >>= 2)
                *pixel_ptr++ = P[flags & 0x03];

            pixel_ptr += s->stride - 4;
            // switch to right half
            if (y == 7) pixel_ptr -= 8 * s->stride - 4;
        }

    } else {
        // vertical split?
        int vert;
        uint64_t flags = bytestream2_get_le64(&s->stream_ptr);

        for (x = 4; x < 8; x++)
            P[x] = bytestream2_get_le16(&s->stream_ptr);
        vert = !(P[4] & 0x8000);

        /* 4-color encoding for either left and right or top and bottom
         * halves */

        for (y = 0; y < 16; y++) {
            for (x = 0; x < 4; x++, flags >>= 2)
                *pixel_ptr++ = P[flags & 0x03];

            if (vert) {
                pixel_ptr += s->stride - 4;
                // switch to right half
                if (y == 7) pixel_ptr -= 8 * s->stride - 4;
            } else if (y & 1) pixel_ptr += s->line_inc;

            // load values for second half
            if (y == 7) {
                memcpy(P, P + 4, 8);
                flags = bytestream2_get_le64(&s->stream_ptr);
            }
        }
    }

    /* report success */
    return 0;
}

static int ipvideo_decode_block_opcode_0xB_16(IpvideoContext *s)
{
    int x, y;
    uint16_t *pixel_ptr = (uint16_t*)s->pixel_ptr;

    /* 64-color encoding (each pixel in block is a different color) */
    for (y = 0; y < 8; y++) {
        for (x = 0; x < 8; x++)
            pixel_ptr[x] = bytestream2_get_le16(&s->stream_ptr);
        pixel_ptr  += s->stride;
    }

    /* report success */
    return 0;
}

static int ipvideo_decode_block_opcode_0xC_16(IpvideoContext *s)
{
    int x, y;
    uint16_t *pixel_ptr = (uint16_t*)s->pixel_ptr;

    /* 16-color block encoding: each 2x2 block is a different color */
    for (y = 0; y < 8; y += 2) {
        for (x = 0; x < 8; x += 2) {
            pixel_ptr[x                ] =
            pixel_ptr[x + 1            ] =
            pixel_ptr[x +     s->stride] =
            pixel_ptr[x + 1 + s->stride] = bytestream2_get_le16(&s->stream_ptr);
        }
        pixel_ptr += s->stride * 2;
    }

    /* report success */
    return 0;
}

static int ipvideo_decode_block_opcode_0xD_16(IpvideoContext *s)
{
    int x, y;
    uint16_t P[2];
    uint16_t *pixel_ptr = (uint16_t*)s->pixel_ptr;

    /* 4-color block encoding: each 4x4 block is a different color */
    for (y = 0; y < 8; y++) {
        if (!(y & 3)) {
            P[0] = bytestream2_get_le16(&s->stream_ptr);
            P[1] = bytestream2_get_le16(&s->stream_ptr);
        }
        for (x = 0; x < 8; x++)
            pixel_ptr[x] = P[x >> 2];
        pixel_ptr += s->stride;
    }

    /* report success */
    return 0;
}

static int ipvideo_decode_block_opcode_0xE_16(IpvideoContext *s)
{
    int x, y;
    uint16_t pix;
    uint16_t *pixel_ptr = (uint16_t*)s->pixel_ptr;

    /* 1-color encoding: the whole block is 1 solid color */
    pix = bytestream2_get_le16(&s->stream_ptr);

    for (y = 0; y < 8; y++) {
        for (x = 0; x < 8; x++)
            pixel_ptr[x] = pix;
        pixel_ptr += s->stride;
    }

    /* report success */
    return 0;
}

static int (* const ipvideo_decode_block[])(IpvideoContext *s) = {
    ipvideo_decode_block_opcode_0x0, ipvideo_decode_block_opcode_0x1,
    ipvideo_decode_block_opcode_0x2, ipvideo_decode_block_opcode_0x3,
    ipvideo_decode_block_opcode_0x4, ipvideo_decode_block_opcode_0x5,
    ipvideo_decode_block_opcode_0x6, ipvideo_decode_block_opcode_0x7,
    ipvideo_decode_block_opcode_0x8, ipvideo_decode_block_opcode_0x9,
    ipvideo_decode_block_opcode_0xA, ipvideo_decode_block_opcode_0xB,
    ipvideo_decode_block_opcode_0xC, ipvideo_decode_block_opcode_0xD,
    ipvideo_decode_block_opcode_0xE, ipvideo_decode_block_opcode_0xF,
};

static int (* const ipvideo_decode_block16[])(IpvideoContext *s) = {
    ipvideo_decode_block_opcode_0x0,    ipvideo_decode_block_opcode_0x1,
    ipvideo_decode_block_opcode_0x2,    ipvideo_decode_block_opcode_0x3,
    ipvideo_decode_block_opcode_0x4,    ipvideo_decode_block_opcode_0x5,
    ipvideo_decode_block_opcode_0x6_16, ipvideo_decode_block_opcode_0x7_16,
    ipvideo_decode_block_opcode_0x8_16, ipvideo_decode_block_opcode_0x9_16,
    ipvideo_decode_block_opcode_0xA_16, ipvideo_decode_block_opcode_0xB_16,
    ipvideo_decode_block_opcode_0xC_16, ipvideo_decode_block_opcode_0xD_16,
    ipvideo_decode_block_opcode_0xE_16, ipvideo_decode_block_opcode_0x1,
};

static void ipvideo_decode_opcodes(IpvideoContext *s)
{
    int x, y;
    unsigned char opcode;
    int ret;
    static int frame = 0;
    GetBitContext gb;

    av_dlog(s->avctx, "frame %d\n", frame);
    frame++;

    bytestream2_skip(&s->stream_ptr, 14); /* data starts 14 bytes in */
    if (!s->is_16bpp) {
        /* this is PAL8, so make the palette available */
        memcpy(s->current_frame.data[1], s->pal, AVPALETTE_SIZE);

        s->stride = s->current_frame.linesize[0];
    } else {
        s->stride = s->current_frame.linesize[0] >> 1;
        s->mv_ptr = s->stream_ptr;
        bytestream2_skip(&s->mv_ptr, bytestream2_get_le16(&s->stream_ptr));
    }
    s->line_inc = s->stride - 8;
    s->upper_motion_limit_offset = (s->avctx->height - 8) * s->current_frame.linesize[0]
                                  + (s->avctx->width - 8) * (1 + s->is_16bpp);

    init_get_bits(&gb, s->decoding_map, s->decoding_map_size * 8);
    for (y = 0; y < s->avctx->height; y += 8) {
        for (x = 0; x < s->avctx->width; x += 8) {
            opcode = get_bits(&gb, 4);

<<<<<<< HEAD
            av_dlog(s->avctx, "block @ (%3d, %3d): encoding 0x%X, data ptr @ %p\n",
                    x, y, opcode, s->stream_ptr.buffer);
=======
            av_dlog(s->avctx,
                    "  block @ (%3d, %3d): encoding 0x%X, data ptr offset %d\n",
                    x, y, opcode, bytestream2_tell(&s->stream_ptr));
>>>>>>> e1ce7568

            if (!s->is_16bpp) {
                s->pixel_ptr = s->current_frame.data[0] + x
                              + y*s->current_frame.linesize[0];
                ret = ipvideo_decode_block[opcode](s);
            } else {
                s->pixel_ptr = s->current_frame.data[0] + x*2
                              + y*s->current_frame.linesize[0];
                ret = ipvideo_decode_block16[opcode](s);
            }
            if (ret != 0) {
                av_log(s->avctx, AV_LOG_ERROR, "decode problem on frame %d, @ block (%d, %d)\n",
                       frame, x, y);
                return;
            }
        }
    }
    if (bytestream2_get_bytes_left(&s->stream_ptr) > 1) {
        av_log(s->avctx, AV_LOG_ERROR,
               "decode finished with %d bytes left over\n",
               bytestream2_get_bytes_left(&s->stream_ptr));
    }
}

static av_cold int ipvideo_decode_init(AVCodecContext *avctx)
{
    IpvideoContext *s = avctx->priv_data;

    s->avctx = avctx;

    s->is_16bpp = avctx->bits_per_coded_sample == 16;
    avctx->pix_fmt = s->is_16bpp ? PIX_FMT_RGB555 : PIX_FMT_PAL8;

    ff_dsputil_init(&s->dsp, avctx);

    avcodec_get_frame_defaults(&s->second_last_frame);
    avcodec_get_frame_defaults(&s->last_frame);
    avcodec_get_frame_defaults(&s->current_frame);

    s->current_frame.data[0] = s->last_frame.data[0] =
    s->second_last_frame.data[0] = NULL;

    return 0;
}

static int ipvideo_decode_frame(AVCodecContext *avctx,
                                void *data, int *data_size,
                                AVPacket *avpkt)
{
    const uint8_t *buf = avpkt->data;
    int buf_size = avpkt->size;
    IpvideoContext *s = avctx->priv_data;

    /* decoding map contains 4 bits of information per 8x8 block */
    s->decoding_map_size = avctx->width * avctx->height / (8 * 8 * 2);

    /* compressed buffer needs to be large enough to at least hold an entire
     * decoding map */
    if (buf_size < s->decoding_map_size)
        return buf_size;

    s->decoding_map = buf;
    bytestream2_init(&s->stream_ptr, buf + s->decoding_map_size,
                     buf_size - s->decoding_map_size);

    s->current_frame.reference = 3;
    if (avctx->get_buffer(avctx, &s->current_frame)) {
        av_log(avctx, AV_LOG_ERROR, "get_buffer() failed\n");
        return -1;
    }

    if (!s->is_16bpp) {
        const uint8_t *pal = av_packet_get_side_data(avpkt, AV_PKT_DATA_PALETTE, NULL);
        if (pal) {
            s->current_frame.palette_has_changed = 1;
            memcpy(s->pal, pal, AVPALETTE_SIZE);
        }
    }

    ipvideo_decode_opcodes(s);

    *data_size = sizeof(AVFrame);
    *(AVFrame*)data = s->current_frame;

    /* shuffle frames */
    if (s->second_last_frame.data[0])
        avctx->release_buffer(avctx, &s->second_last_frame);
    s->second_last_frame = s->last_frame;
    s->last_frame = s->current_frame;
    s->current_frame.data[0] = NULL;  /* catch any access attempts */

    /* report that the buffer was completely consumed */
    return buf_size;
}

static av_cold int ipvideo_decode_end(AVCodecContext *avctx)
{
    IpvideoContext *s = avctx->priv_data;

    /* release the last frame */
    if (s->last_frame.data[0])
        avctx->release_buffer(avctx, &s->last_frame);
    if (s->second_last_frame.data[0])
        avctx->release_buffer(avctx, &s->second_last_frame);

    return 0;
}

AVCodec ff_interplay_video_decoder = {
    .name           = "interplayvideo",
    .type           = AVMEDIA_TYPE_VIDEO,
    .id             = CODEC_ID_INTERPLAY_VIDEO,
    .priv_data_size = sizeof(IpvideoContext),
    .init           = ipvideo_decode_init,
    .close          = ipvideo_decode_end,
    .decode         = ipvideo_decode_frame,
    .capabilities   = CODEC_CAP_DR1 | CODEC_CAP_PARAM_CHANGE,
    .long_name      = NULL_IF_CONFIG_SMALL("Interplay MVE video"),
};<|MERGE_RESOLUTION|>--- conflicted
+++ resolved
@@ -907,14 +907,9 @@
         for (x = 0; x < s->avctx->width; x += 8) {
             opcode = get_bits(&gb, 4);
 
-<<<<<<< HEAD
-            av_dlog(s->avctx, "block @ (%3d, %3d): encoding 0x%X, data ptr @ %p\n",
-                    x, y, opcode, s->stream_ptr.buffer);
-=======
             av_dlog(s->avctx,
                     "  block @ (%3d, %3d): encoding 0x%X, data ptr offset %d\n",
                     x, y, opcode, bytestream2_tell(&s->stream_ptr));
->>>>>>> e1ce7568
 
             if (!s->is_16bpp) {
                 s->pixel_ptr = s->current_frame.data[0] + x
