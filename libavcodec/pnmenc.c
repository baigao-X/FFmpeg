--- conflicted
+++ resolved
@@ -20,11 +20,7 @@
  */
 
 #include "avcodec.h"
-<<<<<<< HEAD
-=======
-#include "bytestream.h"
 #include "internal.h"
->>>>>>> 770a5c6d
 #include "pnm.h"
 
 
