/*
 * Copyright (c) 2009 Mans Rullgard <mans@mansr.com>
 *
 * This file is part of FFmpeg.
 *
 * FFmpeg is free software; you can redistribute it and/or
 * modify it under the terms of the GNU Lesser General Public
 * License as published by the Free Software Foundation; either
 * version 2.1 of the License, or (at your option) any later version.
 *
 * FFmpeg is distributed in the hope that it will be useful,
 * but WITHOUT ANY WARRANTY; without even the implied warranty of
 * MERCHANTABILITY or FITNESS FOR A PARTICULAR PURPOSE.  See the GNU
 * Lesser General Public License for more details.
 *
 * You should have received a copy of the GNU Lesser General Public
 * License along with FFmpeg; if not, write to the Free Software
 * Foundation, Inc., 51 Franklin Street, Fifth Floor, Boston, MA 02110-1301 USA
 */

#include <stdint.h>

#include "libavutil/attributes.h"
#include "libavcodec/avcodec.h"
#include "libavcodec/dsputil.h"
#include "dsputil_arm.h"

void ff_simple_idct_armv5te(int16_t *data);
void ff_simple_idct_put_armv5te(uint8_t *dest, int line_size, int16_t *data);
void ff_simple_idct_add_armv5te(uint8_t *dest, int line_size, int16_t *data);

av_cold void ff_dsputil_init_armv5te(DSPContext *c, AVCodecContext *avctx,
                                     unsigned high_bit_depth)
{
<<<<<<< HEAD
    if (!avctx->lowres && avctx->bits_per_raw_sample <= 8 &&
=======
    if (!high_bit_depth &&
>>>>>>> 5169e688
        (avctx->idct_algo == FF_IDCT_AUTO ||
         avctx->idct_algo == FF_IDCT_SIMPLEARMV5TE)) {
        c->idct_put              = ff_simple_idct_put_armv5te;
        c->idct_add              = ff_simple_idct_add_armv5te;
        c->idct                  = ff_simple_idct_armv5te;
        c->idct_permutation_type = FF_NO_IDCT_PERM;
    }
}<|MERGE_RESOLUTION|>--- conflicted
+++ resolved
@@ -32,11 +32,7 @@
 av_cold void ff_dsputil_init_armv5te(DSPContext *c, AVCodecContext *avctx,
                                      unsigned high_bit_depth)
 {
-<<<<<<< HEAD
-    if (!avctx->lowres && avctx->bits_per_raw_sample <= 8 &&
-=======
-    if (!high_bit_depth &&
->>>>>>> 5169e688
+    if (!avctx->lowres && !high_bit_depth &&
         (avctx->idct_algo == FF_IDCT_AUTO ||
          avctx->idct_algo == FF_IDCT_SIMPLEARMV5TE)) {
         c->idct_put              = ff_simple_idct_put_armv5te;
